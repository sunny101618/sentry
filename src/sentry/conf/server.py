"""
These settings act as the default (base) settings for the Sentry-provided web-server
"""

import os
import os.path
import re
import socket
import sys
import tempfile
from datetime import timedelta
from urllib.parse import urlparse

from django.conf.global_settings import *  # NOQA

import sentry
from sentry.utils.celery import crontab_with_minute_jitter
from sentry.utils.types import type_from_value


def gettext_noop(s):
    return s


socket.setdefaulttimeout(5)


def env(key, default="", type=None):
    """
    Extract an environment variable for use in configuration

    :param key: The environment variable to be extracted.
    :param default: The value to be returned if `key` is not found.
    :param type: The type of the returned object (defaults to the type of `default`).
    :return: The environment variable if it exists, else `default`.
    """

    # First check an internal cache, so we can `pop` multiple times
    # without actually losing the value.
    try:
        rv = env._cache[key]
    except KeyError:
        if "SENTRY_RUNNING_UWSGI" in os.environ:
            # We do this so when the process forks off into uwsgi
            # we want to actually be popping off values. This is so that
            # at runtime, the variables aren't actually available.
            fn = os.environ.pop
        else:
            fn = os.environ.__getitem__

        try:
            rv = fn(key)
            env._cache[key] = rv
        except KeyError:
            rv = default

    if type is None:
        type = type_from_value(default)

    return type(rv)


env._cache = {}

ENVIRONMENT = os.environ.get("SENTRY_ENVIRONMENT", "production")

IS_DEV = ENVIRONMENT == "development"

DEBUG = IS_DEV

ADMIN_ENABLED = DEBUG

MAINTENANCE = False

ADMINS = ()

# Hosts that are considered in the same network (including VPNs).
INTERNAL_IPS = ()

# List of IP subnets which should not be accessible
SENTRY_DISALLOWED_IPS = ()

# When resolving DNS for external sources (source map fetching, webhooks, etc),
# ensure that domains are fully resolved first to avoid poking internal
# search domains.
SENTRY_ENSURE_FQDN = False

# Hosts that are allowed to use system token authentication.
# http://en.wikipedia.org/wiki/Reserved_IP_addresses
INTERNAL_SYSTEM_IPS = (
    "0.0.0.0/8",
    "10.0.0.0/8",
    "100.64.0.0/10",
    "127.0.0.0/8",
    "169.254.0.0/16",
    "172.16.0.0/12",
    "192.0.0.0/29",
    "192.0.2.0/24",
    "192.88.99.0/24",
    "192.168.0.0/16",
    "198.18.0.0/15",
    "198.51.100.0/24",
    "224.0.0.0/4",
    "240.0.0.0/4",
    "255.255.255.255/32",
)

MANAGERS = ADMINS

APPEND_SLASH = True

PROJECT_ROOT = os.path.normpath(os.path.join(os.path.dirname(__file__), os.pardir))

# XXX(dcramer): handle case when we've installed from source vs just running
# this straight out of the repository
if "site-packages" in __file__:
    NODE_MODULES_ROOT = os.path.join(PROJECT_ROOT, "node_modules")
else:
    NODE_MODULES_ROOT = os.path.join(PROJECT_ROOT, os.pardir, os.pardir, "node_modules")

NODE_MODULES_ROOT = os.path.normpath(NODE_MODULES_ROOT)

DEVSERVICES_CONFIG_DIR = os.path.normpath(
    os.path.join(PROJECT_ROOT, os.pardir, os.pardir, "config")
)

CLICKHOUSE_CONFIG_PATH = os.path.join(DEVSERVICES_CONFIG_DIR, "clickhouse", "config.xml")

RELAY_CONFIG_DIR = os.path.join(DEVSERVICES_CONFIG_DIR, "relay")

SYMBOLICATOR_CONFIG_DIR = os.path.join(DEVSERVICES_CONFIG_DIR, "symbolicator")

# XXX(epurkhiser): The generated chartucterie config.js file will be stored
# here. This directory may not exist until that file is generated.
CHARTCUTERIE_CONFIG_DIR = os.path.join(DEVSERVICES_CONFIG_DIR, "chartcuterie")

sys.path.insert(0, os.path.normpath(os.path.join(PROJECT_ROOT, os.pardir)))

DATABASES = {
    "default": {
        "ENGINE": "sentry.db.postgres",
        "NAME": "sentry",
        "USER": "postgres",
        "PASSWORD": "",
        "HOST": "127.0.0.1",
        "PORT": "",
        "AUTOCOMMIT": True,
        "ATOMIC_REQUESTS": False,
    }
}

if "DATABASE_URL" in os.environ:
    url = urlparse(os.environ["DATABASE_URL"])

    # Ensure default database exists.
    DATABASES["default"] = DATABASES.get("default", {})

    # Update with environment configuration.
    DATABASES["default"].update(
        {
            "NAME": url.path[1:],
            "USER": url.username,
            "PASSWORD": url.password,
            "HOST": url.hostname,
            "PORT": url.port,
        }
    )
    if url.scheme == "postgres":
        DATABASES["default"]["ENGINE"] = "sentry.db.postgres"

# This should always be UTC.
TIME_ZONE = "UTC"

# Language code for this installation. All choices can be found here:
# http://www.i18nguy.com/unicode/language-identifiers.html
LANGUAGE_CODE = "en-us"

LANGUAGES = (
    ("af", gettext_noop("Afrikaans")),
    ("ar", gettext_noop("Arabic")),
    ("az", gettext_noop("Azerbaijani")),
    ("bg", gettext_noop("Bulgarian")),
    ("be", gettext_noop("Belarusian")),
    ("bn", gettext_noop("Bengali")),
    ("br", gettext_noop("Breton")),
    ("bs", gettext_noop("Bosnian")),
    ("ca", gettext_noop("Catalan")),
    ("cs", gettext_noop("Czech")),
    ("cy", gettext_noop("Welsh")),
    ("da", gettext_noop("Danish")),
    ("de", gettext_noop("German")),
    ("el", gettext_noop("Greek")),
    ("en", gettext_noop("English")),
    ("eo", gettext_noop("Esperanto")),
    ("es", gettext_noop("Spanish")),
    ("et", gettext_noop("Estonian")),
    ("eu", gettext_noop("Basque")),
    ("fa", gettext_noop("Persian")),
    ("fi", gettext_noop("Finnish")),
    ("fr", gettext_noop("French")),
    ("ga", gettext_noop("Irish")),
    ("gl", gettext_noop("Galician")),
    ("he", gettext_noop("Hebrew")),
    ("hi", gettext_noop("Hindi")),
    ("hr", gettext_noop("Croatian")),
    ("hu", gettext_noop("Hungarian")),
    ("ia", gettext_noop("Interlingua")),
    ("id", gettext_noop("Indonesian")),
    ("is", gettext_noop("Icelandic")),
    ("it", gettext_noop("Italian")),
    ("ja", gettext_noop("Japanese")),
    ("ka", gettext_noop("Georgian")),
    ("kk", gettext_noop("Kazakh")),
    ("km", gettext_noop("Khmer")),
    ("kn", gettext_noop("Kannada")),
    ("ko", gettext_noop("Korean")),
    ("lb", gettext_noop("Luxembourgish")),
    ("lt", gettext_noop("Lithuanian")),
    ("lv", gettext_noop("Latvian")),
    ("mk", gettext_noop("Macedonian")),
    ("ml", gettext_noop("Malayalam")),
    ("mn", gettext_noop("Mongolian")),
    ("my", gettext_noop("Burmese")),
    ("nb", gettext_noop("Norwegian Bokmal")),
    ("ne", gettext_noop("Nepali")),
    ("nl", gettext_noop("Dutch")),
    ("nn", gettext_noop("Norwegian Nynorsk")),
    ("os", gettext_noop("Ossetic")),
    ("pa", gettext_noop("Punjabi")),
    ("pl", gettext_noop("Polish")),
    ("pt", gettext_noop("Portuguese")),
    ("pt-br", gettext_noop("Brazilian Portuguese")),
    ("ro", gettext_noop("Romanian")),
    ("ru", gettext_noop("Russian")),
    ("sk", gettext_noop("Slovak")),
    ("sl", gettext_noop("Slovenian")),
    ("sq", gettext_noop("Albanian")),
    ("sr", gettext_noop("Serbian")),
    ("sv-se", gettext_noop("Swedish")),
    ("sw", gettext_noop("Swahili")),
    ("ta", gettext_noop("Tamil")),
    ("te", gettext_noop("Telugu")),
    ("th", gettext_noop("Thai")),
    ("tr", gettext_noop("Turkish")),
    ("tt", gettext_noop("Tatar")),
    ("udm", gettext_noop("Udmurt")),
    ("uk", gettext_noop("Ukrainian")),
    ("ur", gettext_noop("Urdu")),
    ("vi", gettext_noop("Vietnamese")),
    ("zh-cn", gettext_noop("Simplified Chinese")),
    ("zh-tw", gettext_noop("Traditional Chinese")),
)

from .locale import CATALOGS

LANGUAGES = tuple((code, name) for code, name in LANGUAGES if code in CATALOGS)

SUPPORTED_LANGUAGES = frozenset(CATALOGS)

SITE_ID = 1

# If you set this to False, Django will make some optimizations so as not
# to load the internationalization machinery.
USE_I18N = True

# If you set this to False, Django will not format dates, numbers and
# calendars according to the current locale
USE_L10N = True

USE_TZ = True

# CAVEAT: If you're adding a middleware that modifies a response's content,
# and appears before CommonMiddleware, you must either reorder your middleware
# so that responses aren't modified after Content-Length is set, or have the
# response modifying middleware reset the Content-Length header.
# This is because CommonMiddleware Sets the Content-Length header for non-streaming responses.
MIDDLEWARE_CLASSES = (
    "sentry.middleware.proxy.DecompressBodyMiddleware",
    "sentry.middleware.security.SecurityHeadersMiddleware",
    "sentry.middleware.maintenance.ServicesUnavailableMiddleware",
    "sentry.middleware.env.SentryEnvMiddleware",
    "sentry.middleware.proxy.SetRemoteAddrFromForwardedFor",
    "sentry.middleware.debug.NoIfModifiedSinceMiddleware",
    "sentry.middleware.stats.RequestTimingMiddleware",
    "sentry.middleware.stats.ResponseCodeMiddleware",
    "sentry.middleware.health.HealthCheck",  # Must exist before CommonMiddleware
    "django.middleware.common.CommonMiddleware",
    "django.contrib.sessions.middleware.SessionMiddleware",
    "django.middleware.csrf.CsrfViewMiddleware",
    "sentry.middleware.auth.AuthenticationMiddleware",
    "sentry.middleware.user.UserActiveMiddleware",
    "sentry.middleware.sudo.SudoMiddleware",
    "sentry.middleware.superuser.SuperuserMiddleware",
    "sentry.middleware.locale.SentryLocaleMiddleware",
    "django.contrib.messages.middleware.MessageMiddleware",
)

ROOT_URLCONF = "sentry.conf.urls"

# TODO(joshuarli): Django 1.10 introduced this option, which restricts the size of a
# request body. We have some middleware in sentry.middleware.proxy that sets the
# Content Length to max uint32 in certain cases related to minidump.
# Once relay's fully rolled out, that can be deleted.
# Until then, the safest and easiest thing to do is to disable this check
# to leave things the way they were with Django <1.9.
DATA_UPLOAD_MAX_MEMORY_SIZE = None

TEMPLATES = [
    {
        "BACKEND": "django.template.backends.django.DjangoTemplates",
        "DIRS": [os.path.join(PROJECT_ROOT, "templates")],
        "APP_DIRS": True,
        "OPTIONS": {
            "context_processors": [
                "django.contrib.auth.context_processors.auth",
                "django.contrib.messages.context_processors.messages",
                "django.template.context_processors.csrf",
                "django.template.context_processors.request",
            ]
        },
    }
]

INSTALLED_APPS = (
    "django.contrib.admin",
    "django.contrib.auth",
    "django.contrib.contenttypes",
    "django.contrib.messages",
    "django.contrib.sessions",
    "django.contrib.sites",
    "crispy_forms",
    "rest_framework",
    "manifest_loader",
    "sentry",
    "sentry.analytics",
    "sentry.incidents.apps.Config",
    "sentry.discover",
    "sentry.analytics.events",
    "sentry.nodestore",
    "sentry.search",
    "sentry.snuba",
    "sentry.lang.java.apps.Config",
    "sentry.lang.javascript.apps.Config",
    "sentry.lang.native.apps.Config",
    "sentry.plugins.sentry_interface_types.apps.Config",
    "sentry.plugins.sentry_urls.apps.Config",
    "sentry.plugins.sentry_useragents.apps.Config",
    "sentry.plugins.sentry_webhooks.apps.Config",
    "social_auth",
    "sudo",
    "sentry.eventstream",
    "sentry.auth.providers.google.apps.Config",
    "django.contrib.staticfiles",
)

# Silence internal hints from Django's system checks
SILENCED_SYSTEM_CHECKS = (
    # Django recommends to use OneToOneField over ForeignKey(unique=True)
    # however this changes application behavior in ways that break association
    # loading
    "fields.W342",
    # We have a "catch-all" react_page_view that we only want to match on URLs
    # ending with a `/` to allow APPEND_SLASHES to kick in for the ones lacking
    # the trailing slash. This confuses the warning as the regex is `/$` which
    # looks like it starts with a slash but it doesn't.
    "urls.W002",
)

STATIC_ROOT = os.path.realpath(os.path.join(PROJECT_ROOT, "static"))
STATIC_URL = "/_static/{version}/"
# webpack assets live at a different URL that is unversioned
# as we configure webpack to include file content based hash in the filename
STATIC_MANIFEST_URL = "/_static/dist/"

# The webpack output directory, used by django-manifest-loader
STATICFILES_DIRS = [
    os.path.join(STATIC_ROOT, "sentry", "dist"),
]

# django-manifest-loader settings
MANIFEST_LOADER = {"cache": True}

# various middleware will use this to identify resources which should not access
# cookies
ANONYMOUS_STATIC_PREFIXES = (
    "/_static/",
    "/avatar/",
    "/organization-avatar/",
    "/team-avatar/",
    "/project-avatar/",
    "/js-sdk-loader/",
)

STATICFILES_FINDERS = (
    "django.contrib.staticfiles.finders.FileSystemFinder",
    "django.contrib.staticfiles.finders.AppDirectoriesFinder",
)

ASSET_VERSION = 0

# setup a default media root to somewhere useless
MEDIA_ROOT = "/tmp/sentry-files"
MEDIA_URL = "_media/"

LOCALE_PATHS = (os.path.join(PROJECT_ROOT, "locale"),)

CSRF_FAILURE_VIEW = "sentry.web.frontend.csrf_failure.view"
CSRF_COOKIE_NAME = "sc"

# Auth configuration

from django.urls import reverse_lazy

LOGIN_REDIRECT_URL = reverse_lazy("sentry-login-redirect")
LOGIN_URL = reverse_lazy("sentry-login")

AUTHENTICATION_BACKENDS = (
    "sentry.utils.auth.EmailAuthBackend",
    # The following authentication backends are used by social auth only.
    # We don't use them for user authentication.
    "social_auth.backends.asana.AsanaBackend",
    "social_auth.backends.github.GithubBackend",
    "social_auth.backends.bitbucket.BitbucketBackend",
    "social_auth.backends.visualstudio.VisualStudioBackend",
)

AUTH_PASSWORD_VALIDATORS = [
    {
        "NAME": "sentry.auth.password_validation.MinimumLengthValidator",
        "OPTIONS": {"min_length": 6},
    },
    {
        "NAME": "sentry.auth.password_validation.MaximumLengthValidator",
        "OPTIONS": {"max_length": 256},
    },
]

SOCIAL_AUTH_USER_MODEL = AUTH_USER_MODEL = "sentry.User"

SESSION_ENGINE = "django.contrib.sessions.backends.signed_cookies"
SESSION_COOKIE_NAME = "sentrysid"
SESSION_SERIALIZER = "django.contrib.sessions.serializers.PickleSerializer"

GOOGLE_OAUTH2_CLIENT_ID = ""
GOOGLE_OAUTH2_CLIENT_SECRET = ""

BITBUCKET_CONSUMER_KEY = ""
BITBUCKET_CONSUMER_SECRET = ""

ASANA_CLIENT_ID = ""
ASANA_CLIENT_SECRET = ""

VISUALSTUDIO_APP_ID = ""
VISUALSTUDIO_APP_SECRET = ""
VISUALSTUDIO_CLIENT_SECRET = ""
VISUALSTUDIO_SCOPES = ["vso.work_write", "vso.project", "vso.code", "vso.release"]

SOCIAL_AUTH_PIPELINE = (
    "social_auth.backends.pipeline.user.get_username",
    "social_auth.backends.pipeline.social.social_auth_user",
    "social_auth.backends.pipeline.associate.associate_by_email",
    "social_auth.backends.pipeline.misc.save_status_to_session",
    "social_auth.backends.pipeline.social.associate_user",
    "social_auth.backends.pipeline.social.load_extra_data",
    "social_auth.backends.pipeline.user.update_user_details",
    "social_auth.backends.pipeline.misc.save_status_to_session",
)
SOCIAL_AUTH_REVOKE_TOKENS_ON_DISCONNECT = True
SOCIAL_AUTH_LOGIN_REDIRECT_URL = "/account/settings/identities/"
SOCIAL_AUTH_ASSOCIATE_ERROR_URL = SOCIAL_AUTH_LOGIN_REDIRECT_URL

INITIAL_CUSTOM_USER_MIGRATION = "0108_fix_user"

# Auth engines and the settings required for them to be listed
AUTH_PROVIDERS = {
    "github": ("GITHUB_APP_ID", "GITHUB_API_SECRET"),
    "bitbucket": ("BITBUCKET_CONSUMER_KEY", "BITBUCKET_CONSUMER_SECRET"),
    "asana": ("ASANA_CLIENT_ID", "ASANA_CLIENT_SECRET"),
    "visualstudio": (
        "VISUALSTUDIO_APP_ID",
        "VISUALSTUDIO_APP_SECRET",
        "VISUALSTUDIO_CLIENT_SECRET",
    ),
}

AUTH_PROVIDER_LABELS = {
    "github": "GitHub",
    "bitbucket": "Bitbucket",
    "asana": "Asana",
    "visualstudio": "Visual Studio",
}

import random


def SOCIAL_AUTH_DEFAULT_USERNAME():
    return random.choice(["Darth Vader", "Obi-Wan Kenobi", "R2-D2", "C-3PO", "Yoda"])


SOCIAL_AUTH_PROTECTED_USER_FIELDS = ["email"]
SOCIAL_AUTH_FORCE_POST_DISCONNECT = True

# Queue configuration
from kombu import Exchange, Queue

BROKER_URL = "redis://127.0.0.1:6379"
BROKER_TRANSPORT_OPTIONS = {}

# Ensure workers run async by default
# in Development you might want them to run in-process
# though it would cause timeouts/recursions in some cases
CELERY_ALWAYS_EAGER = False

# We use the old task protocol because during benchmarking we noticed that it's faster
# than the new protocol. If we ever need to bump this it should be fine, there were no
# compatibility issues, just need to run benchmarks and do some tests to make sure
# things run ok.
CELERY_TASK_PROTOCOL = 1
CELERY_EAGER_PROPAGATES_EXCEPTIONS = True
CELERY_IGNORE_RESULT = True
CELERY_SEND_EVENTS = False
CELERY_RESULT_BACKEND = None
CELERY_TASK_RESULT_EXPIRES = 1
CELERY_DISABLE_RATE_LIMITS = True
CELERY_DEFAULT_QUEUE = "default"
CELERY_DEFAULT_EXCHANGE = "default"
CELERY_DEFAULT_EXCHANGE_TYPE = "direct"
CELERY_DEFAULT_ROUTING_KEY = "default"
CELERY_CREATE_MISSING_QUEUES = True
CELERY_REDIRECT_STDOUTS = False
CELERYD_HIJACK_ROOT_LOGGER = False
CELERY_TASK_SERIALIZER = "pickle"
CELERY_RESULT_SERIALIZER = "pickle"
CELERY_ACCEPT_CONTENT = {"pickle"}
CELERY_IMPORTS = (
    "sentry.data_export.tasks",
    "sentry.discover.tasks",
    "sentry.incidents.tasks",
    "sentry.snuba.tasks",
    "sentry.tasks.assemble",
    "sentry.tasks.auth",
    "sentry.tasks.auto_resolve_issues",
    "sentry.tasks.auto_remove_inbox",
    "sentry.tasks.beacon",
    "sentry.tasks.check_auth",
    "sentry.tasks.check_monitors",
    "sentry.tasks.clear_expired_snoozes",
    "sentry.tasks.collect_project_platforms",
    "sentry.tasks.commits",
    "sentry.tasks.deletion",
    "sentry.tasks.digests",
    "sentry.tasks.email",
    "sentry.tasks.files",
    "sentry.tasks.groupowner",
    "sentry.tasks.integrations",
    "sentry.tasks.members",
    "sentry.tasks.merge",
    "sentry.tasks.options",
    "sentry.tasks.ping",
    "sentry.tasks.post_process",
    "sentry.tasks.process_buffer",
    "sentry.tasks.reports",
    "sentry.tasks.reprocessing",
    "sentry.tasks.scheduler",
    "sentry.tasks.sentry_apps",
    "sentry.tasks.servicehooks",
    "sentry.tasks.signals",
    "sentry.tasks.store",
    "sentry.tasks.unmerge",
    "sentry.tasks.update_user_reports",
    "sentry.tasks.relay",
    "sentry.tasks.release_registry",
)
CELERY_QUEUES = [
    Queue("activity.notify", routing_key="activity.notify"),
    Queue("alerts", routing_key="alerts"),
    Queue("app_platform", routing_key="app_platform"),
    Queue("auth", routing_key="auth"),
    Queue("assemble", routing_key="assemble"),
    Queue("buffers.process_pending", routing_key="buffers.process_pending"),
    Queue("commits", routing_key="commits"),
    Queue("cleanup", routing_key="cleanup"),
    Queue("data_export", routing_key="data_export"),
    Queue("default", routing_key="default"),
    Queue("digests.delivery", routing_key="digests.delivery"),
    Queue("digests.scheduling", routing_key="digests.scheduling"),
    Queue("email", routing_key="email"),
    Queue("events.preprocess_event", routing_key="events.preprocess_event"),
    Queue(
        "events.reprocessing.preprocess_event", routing_key="events.reprocessing.preprocess_event"
    ),
    Queue("events.symbolicate_event", routing_key="events.symbolicate_event"),
    Queue(
        "events.reprocessing.symbolicate_event", routing_key="events.reprocessing.symbolicate_event"
    ),
    Queue("events.process_event", routing_key="events.process_event"),
    Queue("events.reprocessing.process_event", routing_key="events.reprocessing.process_event"),
    Queue("events.reprocess_events", routing_key="events.reprocess_events"),
    Queue("events.save_event", routing_key="events.save_event"),
    Queue("files.delete", routing_key="files.delete"),
    Queue(
        "group_owners.process_suspect_commits", routing_key="group_owners.process_suspect_commits"
    ),
    Queue("incidents", routing_key="incidents"),
    Queue("incident_snapshots", routing_key="incident_snapshots"),
    Queue("integrations", routing_key="integrations"),
    Queue("merge", routing_key="merge"),
    Queue("options", routing_key="options"),
    Queue("relay_config", routing_key="relay_config"),
    Queue("reports.deliver", routing_key="reports.deliver"),
    Queue("reports.prepare", routing_key="reports.prepare"),
    Queue("search", routing_key="search"),
    Queue("sleep", routing_key="sleep"),
    Queue("stats", routing_key="stats"),
    Queue("subscriptions", routing_key="subscriptions"),
    Queue("unmerge", routing_key="unmerge"),
    Queue("update", routing_key="update"),
]

for queue in CELERY_QUEUES:
    queue.durable = False

CELERY_ROUTES = ("sentry.queue.routers.SplitQueueRouter",)


def create_partitioned_queues(name):
    exchange = Exchange(name, type="direct")
    for num in range(1):
        CELERY_QUEUES.append(Queue(f"{name}-{num}", exchange=exchange))


create_partitioned_queues("counters")
create_partitioned_queues("triggers")

from celery.schedules import crontab

# XXX: Make sure to register the monitor_id for each job in `SENTRY_CELERYBEAT_MONITORS`!
CELERYBEAT_SCHEDULE_FILENAME = os.path.join(tempfile.gettempdir(), "sentry-celerybeat")
CELERYBEAT_SCHEDULE = {
    "check-auth": {
        "task": "sentry.tasks.check_auth",
        "schedule": timedelta(minutes=1),
        "options": {"expires": 60, "queue": "auth"},
    },
    "enqueue-scheduled-jobs": {
        "task": "sentry.tasks.enqueue_scheduled_jobs",
        "schedule": timedelta(minutes=1),
        "options": {"expires": 60},
    },
    "send-beacon": {
        "task": "sentry.tasks.send_beacon",
        "schedule": timedelta(hours=1),
        "options": {"expires": 3600},
    },
    "send-ping": {
        "task": "sentry.tasks.send_ping",
        "schedule": timedelta(minutes=1),
        "options": {"expires": 60},
    },
    "flush-buffers": {
        "task": "sentry.tasks.process_buffer.process_pending",
        "schedule": timedelta(seconds=10),
        "options": {"expires": 10, "queue": "buffers.process_pending"},
    },
    "sync-options": {
        "task": "sentry.tasks.options.sync_options",
        "schedule": timedelta(seconds=10),
        "options": {"expires": 10, "queue": "options"},
    },
    "schedule-digests": {
        "task": "sentry.tasks.digests.schedule_digests",
        "schedule": timedelta(seconds=30),
        "options": {"expires": 30},
    },
    "check-monitors": {
        "task": "sentry.tasks.check_monitors",
        "schedule": timedelta(minutes=1),
        "options": {"expires": 60},
    },
    "clear-expired-snoozes": {
        "task": "sentry.tasks.clear_expired_snoozes",
        "schedule": timedelta(minutes=5),
        "options": {"expires": 300},
    },
    "clear-expired-raw-events": {
        "task": "sentry.tasks.clear_expired_raw_events",
        "schedule": timedelta(minutes=15),
        "options": {"expires": 300},
    },
    "collect-project-platforms": {
        "task": "sentry.tasks.collect_project_platforms",
        "schedule": crontab_with_minute_jitter(hour=3),
        "options": {"expires": 3600 * 24},
    },
    "update-user-reports": {
        "task": "sentry.tasks.update_user_reports",
        "schedule": timedelta(minutes=15),
        "options": {"expires": 300},
    },
    "schedule-auto-resolution": {
        "task": "sentry.tasks.schedule_auto_resolution",
        "schedule": timedelta(minutes=15),
        "options": {"expires": 60 * 25},
    },
    "auto-remove-inbox": {
        "task": "sentry.tasks.auto_remove_inbox",
        "schedule": timedelta(minutes=15),
        "options": {"expires": 60 * 25},
    },
    "schedule-deletions": {
        "task": "sentry.tasks.deletion.run_scheduled_deletions",
        "schedule": timedelta(minutes=15),
        "options": {"expires": 60 * 25},
    },
    "schedule-weekly-organization-reports": {
        "task": "sentry.tasks.reports.prepare_reports",
        "schedule": crontab(
            minute=0, hour=12, day_of_week="monday"  # 05:00 PDT, 09:00 EDT, 12:00 UTC
        ),
        "options": {"expires": 60 * 60 * 3},
    },
    "schedule-vsts-integration-subscription-check": {
        "task": "sentry.tasks.integrations.kickoff_vsts_subscription_check",
        "schedule": crontab_with_minute_jitter(hour="*/6"),
        "options": {"expires": 60 * 25},
    },
    "process_pending_incident_snapshots": {
        "task": "sentry.incidents.tasks.process_pending_incident_snapshots",
        "schedule": timedelta(hours=1),
        "options": {"expires": 3600, "queue": "incidents"},
    },
    "fetch-release-registry-data": {
        "task": "sentry.tasks.release_registry.fetch_release_registry_data",
        "schedule": timedelta(minutes=5),
        "options": {"expires": 3600},
    },
    "snuba-subscription-checker": {
        "task": "sentry.snuba.tasks.subscription_checker",
        "schedule": timedelta(minutes=20),
        "options": {"expires": 20 * 60},
    },
}

BGTASKS = {
    "sentry.bgtasks.clean_dsymcache:clean_dsymcache": {"interval": 5 * 60, "roles": ["worker"]},
    "sentry.bgtasks.clean_releasefilecache:clean_releasefilecache": {
        "interval": 5 * 60,
        "roles": ["worker"],
    },
}

# Sentry logs to two major places: stdout, and it's internal project.
# To disable logging to the internal project, add a logger who's only
# handler is 'console' and disable propagating upwards.
# Additionally, Sentry has the ability to override logger levels by
# providing the cli with -l/--loglevel or the SENTRY_LOG_LEVEL env var.
# The loggers that it overrides are root and any in LOGGING.overridable.
# Be very careful with this in a production system, because the celery
# logger can be extremely verbose when given INFO or DEBUG.
LOGGING = {
    "default_level": "INFO",
    "version": 1,
    "disable_existing_loggers": True,
    "handlers": {
        "null": {"class": "logging.NullHandler"},
        "console": {"class": "sentry.logging.handlers.StructLogHandler"},
        "internal": {"level": "ERROR", "class": "sentry_sdk.integrations.logging.EventHandler"},
        "metrics": {
            "level": "WARNING",
            "filters": ["important_django_request"],
            "class": "sentry.logging.handlers.MetricsLogHandler",
        },
        "django_internal": {
            "level": "WARNING",
            "filters": ["important_django_request"],
            "class": "sentry_sdk.integrations.logging.EventHandler",
        },
    },
    "filters": {
        "important_django_request": {
            "()": "sentry.logging.handlers.MessageContainsFilter",
            "contains": ["CSRF"],
        }
    },
    "root": {"level": "NOTSET", "handlers": ["console", "internal"]},
    # LOGGING.overridable is a list of loggers including root that will change
    # based on the overridden level defined above.
    "overridable": ["celery", "sentry"],
    "loggers": {
        "celery": {"level": "WARNING"},
        "sentry": {"level": "INFO"},
        "sentry_plugins": {"level": "INFO"},
        "sentry.files": {"level": "WARNING"},
        "sentry.minidumps": {"handlers": ["internal"], "propagate": False},
        "sentry.reprocessing": {"handlers": ["internal"], "propagate": False},
        "sentry.interfaces": {"handlers": ["internal"], "propagate": False},
        # This only needs to go to Sentry for now.
        "sentry.similarity": {"handlers": ["internal"], "propagate": False},
        "sentry.errors": {"handlers": ["console"], "propagate": False},
        "sentry_sdk.errors": {"handlers": ["console"], "level": "INFO", "propagate": False},
        "sentry.rules": {"handlers": ["console"], "propagate": False},
        "multiprocessing": {
            "handlers": ["console"],
            # https://github.com/celery/celery/commit/597a6b1f3359065ff6dbabce7237f86b866313df
            # This commit has not been rolled into any release and leads to a
            # large amount of errors when working with postgres.
            "level": "CRITICAL",
            "propagate": False,
        },
        "celery.worker.job": {"handlers": ["console"], "propagate": False},
        "static_compiler": {"level": "INFO"},
        "django.request": {
            "level": "WARNING",
            "handlers": ["console", "metrics", "django_internal"],
            "propagate": False,
        },
        "toronado": {"level": "ERROR", "handlers": ["null"], "propagate": False},
        "urllib3.connectionpool": {"level": "ERROR", "handlers": ["console"], "propagate": False},
        "boto3": {"level": "WARNING", "handlers": ["console"], "propagate": False},
        "botocore": {"level": "WARNING", "handlers": ["console"], "propagate": False},
    },
}

# django-rest-framework

REST_FRAMEWORK = {
    "DEFAULT_RENDERER_CLASSES": ["rest_framework.renderers.JSONRenderer"],
    "DEFAULT_PARSER_CLASSES": [
        "rest_framework.parsers.JSONParser",
        "rest_framework.parsers.MultiPartParser",
        "rest_framework.parsers.FormParser",
    ],
    "TEST_REQUEST_DEFAULT_FORMAT": "json",
    "DEFAULT_PERMISSION_CLASSES": ("sentry.api.permissions.NoPermission",),
    "EXCEPTION_HANDLER": "sentry.api.handlers.custom_exception_handler",
}

CRISPY_TEMPLATE_PACK = "bootstrap3"

# Sentry and internal client configuration

SENTRY_FEATURES = {
    # Enables user registration.
    "auth:register": True,
    # Enable advanced search features, like negation and wildcard matching.
    "organizations:advanced-search": True,
    # Enable obtaining and using API keys.
    "organizations:api-keys": False,
    # Enable explicit use of AND and OR in search.
    "organizations:boolean-search": False,
    # Enable unfurling charts using the Chartcuterie service
    "organizations:chart-unfurls": False,
    # Enable creating organizations within sentry (if SENTRY_SINGLE_ORGANIZATION
    # is not enabled).
    "organizations:create": True,
    # Enable the 'discover' interface.
    "organizations:discover": False,
    # Enable attaching arbitrary files to events.
    "organizations:event-attachments": True,
    # Enable inline preview of attachments.
    "organizations:event-attachments-viewer": True,
    # Enable Filters & Sampling in the org settings
    "organizations:filters-and-sampling": False,
    # Allow organizations to configure built-in symbol sources.
    "organizations:symbol-sources": True,
    # Allow organizations to configure custom external symbol sources.
    "organizations:custom-symbol-sources": True,
    # Enable the events stream interface.
    "organizations:events": False,
    # Enable discover 2 basic functions
    "organizations:discover-basic": True,
    # Enable discover 2 custom queries and saved queries
    "organizations:discover-query": True,
    # Enable Performance view
    "organizations:performance-view": False,
    # Enable the quick trace view on event details
    "organizations:trace-view-quick": False,
    # Enable the trace view summary
    "organizations:trace-view-summary": False,
    # Enable multi project selection
    "organizations:global-views": False,
    # Lets organizations manage grouping configs
    "organizations:set-grouping-config": False,
    # Lets organizations set a custom title through fingerprinting
    "organizations:custom-event-title": True,
    # Enable rule page.
    "organizations:rule-page": False,
    # Enable incidents feature
    "organizations:incidents": False,
    # Enable the new Metrics page
    "organizations:metrics": False,
    # Enable metric aggregate in metric alert rule builder
    "organizations:metric-alert-builder-aggregate": False,
    # Enable integration functionality to create and link groups to issues on
    # external services.
    "organizations:integrations-issue-basic": True,
    # Enable interface functionality to synchronize groups between sentry and
    # issues on external services.
    "organizations:integrations-issue-sync": True,
    # Enable interface functionality to receive event hooks.
    "organizations:integrations-event-hooks": True,
    # Enable integration functionality to work with alert rules
    "organizations:integrations-alert-rule": True,
    # Enable integration functionality to work with alert rules (specifically chat integrations)
    "organizations:integrations-chat-unfurl": True,
    # Enable integration functionality to work with alert rules (specifically incident
    # management integrations)
    "organizations:integrations-incident-management": True,
    # Allow orgs to automatically create Tickets in Issue Alerts
    "organizations:integrations-ticket-rules": True,
    # Allow orgs to install AzureDevops with limited scopes
    "organizations:integrations-vsts-limited-scopes": False,
    # Allow orgs to use the stacktrace linking feature
    "organizations:integrations-stacktrace-link": False,
    # Temporary safety measure, turned on for specific orgs only if
    # absolutely necessary, to be removed shortly
    "organizations:slack-allow-workspace": False,
    # Enable data forwarding functionality for organizations.
    "organizations:data-forwarding": True,
    # Enable readonly dashboards (dashboards 2)
    "organizations:dashboards-basic": False,
    # Enable custom editable dashboards (dashboards 2)
    "organizations:dashboards-edit": False,
<<<<<<< HEAD
    # Enable manage dashboards.
=======
    # Enable dashboards manager.
>>>>>>> 8d7b5fa6
    "organizations:dashboards-manage": False,
    # Enable experimental performance improvements.
    "organizations:enterprise-perf": False,
    # Enable the API to importing CODEOWNERS for a project
    "organizations:import-codeowners": False,
    # Special feature flag primarily used on the sentry.io SAAS product for
    # easily enabling features while in early development.
    "organizations:internal-catchall": False,
    # Enable inviting members to organizations.
    "organizations:invite-members": True,
    # Enable rate limits for inviting members.
    "organizations:invite-members-rate-limits": True,
    # Enable org-wide saved searches and user pinned search
    "organizations:org-saved-searches": False,
    # Prefix host with organization ID when giving users DSNs (can be
    # customized with SENTRY_ORG_SUBDOMAIN_TEMPLATE)
    "organizations:org-subdomains": False,
    # Enable the new Performance Landing page
    "organizations:performance-landing-v2": False,
    # Enable the views for performance vitals
    "organizations:performance-vitals-overview": False,
    # Enable views for ops breakdown
    "organizations:performance-ops-breakdown": False,
    # Enable views for tag explorer
    "organizations:performance-tag-explorer": False,
    # Enable the new Related Events feature
    "organizations:related-events": False,
    # Enable usage of external relays, for use with Relay. See
    # https://github.com/getsentry/relay.
    "organizations:relay": True,
    # Enable Session Stats down to a minute resolution
    "organizations:minute-resolution-sessions": False,
    # Enable option to send alert, workflow, and deploy notifications
    # to 3rd parties (e.g. Slack) in addition to email
    "organizations:notification-platform": False,
    # Enable version 2 of reprocessing (completely distinct from v1)
    "organizations:reprocessing-v2": False,
    # Enable basic SSO functionality, providing configurable single sign on
    # using services like GitHub / Google. This is *not* the same as the signup
    # and login with Github / Azure DevOps that sentry.io provides.
    "organizations:sso-basic": True,
    # Enable SAML2 based SSO functionality. getsentry/sentry-auth-saml2 plugin
    # must be installed to use this functionality.
    "organizations:sso-saml2": True,
    # Enable Rippling SSO functionality.
    "organizations:sso-rippling": False,
    # Enable workaround for migrating IdP instances
    "organizations:sso-migration": False,
    # Enable transaction comparison view for performance.
    "organizations:transaction-comparison": False,
    # Return unhandled information on the issue level
    "organizations:unhandled-issue-flag": True,
    # Enable graph for subscription quota for errors, transactions and
    # attachments
    "organizations:usage-stats-graph": False,
    # Enable inbox support in the issue stream
    "organizations:inbox": False,
    # Set default tab to inbox
    "organizations:inbox-tab-default": False,
    # Add `assigned_or_suggested:me_or_none` to inbox tab query
    "organizations:inbox-owners-query": False,
    # Enable the new alert details ux design
    "organizations:alert-details-redesign": False,
    # Enable the new images loaded design and features
    "organizations:images-loaded-v2": False,
    # Enable teams to have ownership of alert rules
    "organizations:team-alerts-ownership": False,
    # Enable the new alert creation wizard
    "organizations:alert-wizard": False,
    # Enable new alert rules + incidents view
    "organizations:alert-list": False,
    # Adds additional filters and a new section to issue alert rules.
    "projects:alert-filters": True,
    # Enable functionality to specify custom inbound filters on events.
    "projects:custom-inbound-filters": False,
    # Enable data forwarding functionality for projects.
    "projects:data-forwarding": True,
    # Enable functionality to discard groups.
    "projects:discard-groups": False,
    # DEPRECATED: pending removal
    "projects:dsym": False,
    # Enable selection of members, teams or code owners as email targets for issue alerts.
    "projects:issue-alerts-targeting": True,
    # Enable functionality for attaching  minidumps to events and displaying
    # then in the group UI.
    "projects:minidump": True,
    # Enable functionality for project plugins.
    "projects:plugins": True,
    # Enable alternative version of group creation that is supposed to be less racy.
    "projects:race-free-group-creation": True,
    # Enable functionality for rate-limiting events on projects.
    "projects:rate-limits": True,
    # Enable functionality for sampling of events on projects.
    "projects:sample-events": False,
    # Enable functionality to trigger service hooks upon event ingestion.
    "projects:servicehooks": False,
    # Use Kafka (instead of Celery) for ingestion pipeline.
    "projects:kafka-ingest": False,
    # Don't add feature defaults down here! Please add them in their associated
    # group sorted alphabetically.
}

# Default time zone for localization in the UI.
# http://en.wikipedia.org/wiki/List_of_tz_zones_by_name
SENTRY_DEFAULT_TIME_ZONE = "UTC"

# Enable the Sentry Debugger (Beta)
SENTRY_DEBUGGER = None

SENTRY_IGNORE_EXCEPTIONS = ("OperationalError",)

# Should we send the beacon to the upstream server?
SENTRY_BEACON = True

# Allow access to Sentry without authentication.
SENTRY_PUBLIC = False

# Instruct Sentry that this install intends to be run by a single organization
# and thus various UI optimizations should be enabled.
SENTRY_SINGLE_ORGANIZATION = False

# Login url (defaults to LOGIN_URL)
SENTRY_LOGIN_URL = None

# Default project ID (for internal errors)
SENTRY_PROJECT = 1
SENTRY_PROJECT_KEY = None

# Default organization to represent the Internal Sentry project.
# Used as a default when in SINGLE_ORGANIZATION mode.
SENTRY_ORGANIZATION = None

# Project ID for recording frontend (javascript) exceptions
SENTRY_FRONTEND_PROJECT = None
# DSN for the frontend to use explicitly, which takes priority
# over SENTRY_FRONTEND_PROJECT or SENTRY_PROJECT
SENTRY_FRONTEND_DSN = None
# DSN for tracking all client HTTP requests (which can be noisy) [experimental]
SENTRY_FRONTEND_REQUESTS_DSN = None

# Configuration for JavaScript's whitelistUrls - defaults to ALLOWED_HOSTS
SENTRY_FRONTEND_WHITELIST_URLS = None

# ----
# APM config
# ----

# sample rate for transactions initiated from the frontend
SENTRY_FRONTEND_APM_SAMPLING = 0

# sample rate for transactions in the backend
SENTRY_BACKEND_APM_SAMPLING = 0

# Sample rate for symbolicate_event task transactions
SENTRY_SYMBOLICATE_EVENT_APM_SAMPLING = 0

# Sample rate for the process_event task transactions
SENTRY_PROCESS_EVENT_APM_SAMPLING = 0

# sample rate for the relay projectconfig endpoint
SENTRY_RELAY_ENDPOINT_APM_SAMPLING = 0

# sample rate for ingest consumer processing functions
SENTRY_INGEST_CONSUMER_APM_SAMPLING = 0

# ----
# end APM config
# ----

# DSN to use for Sentry monitors
SENTRY_MONITOR_DSN = None
SENTRY_MONITOR_API_ROOT = None
SENTRY_CELERYBEAT_MONITORS = {
    # 'scheduled-name': 'monitor_guid',
}

# Web Service
SENTRY_WEB_HOST = "127.0.0.1"
SENTRY_WEB_PORT = 9000
SENTRY_WEB_OPTIONS = {}

# SMTP Service
SENTRY_SMTP_HOST = "127.0.0.1"
SENTRY_SMTP_PORT = 1025

SENTRY_INTERFACES = {
    "csp": "sentry.interfaces.security.Csp",
    "hpkp": "sentry.interfaces.security.Hpkp",
    "expectct": "sentry.interfaces.security.ExpectCT",
    "expectstaple": "sentry.interfaces.security.ExpectStaple",
    "exception": "sentry.interfaces.exception.Exception",
    "logentry": "sentry.interfaces.message.Message",
    "request": "sentry.interfaces.http.Http",
    "sdk": "sentry.interfaces.sdk.Sdk",
    "stacktrace": "sentry.interfaces.stacktrace.Stacktrace",
    "template": "sentry.interfaces.template.Template",
    "user": "sentry.interfaces.user.User",
    "breadcrumbs": "sentry.interfaces.breadcrumbs.Breadcrumbs",
    "contexts": "sentry.interfaces.contexts.Contexts",
    "threads": "sentry.interfaces.threads.Threads",
    "debug_meta": "sentry.interfaces.debug_meta.DebugMeta",
    "spans": "sentry.interfaces.spans.Spans",
}
PREFER_CANONICAL_LEGACY_KEYS = False

SENTRY_EMAIL_BACKEND_ALIASES = {
    "smtp": "django.core.mail.backends.smtp.EmailBackend",
    "dummy": "django.core.mail.backends.dummy.EmailBackend",
    "console": "django.core.mail.backends.console.EmailBackend",
}

SENTRY_FILESTORE_ALIASES = {
    "filesystem": "django.core.files.storage.FileSystemStorage",
    "s3": "sentry.filestore.s3.S3Boto3Storage",
    "gcs": "sentry.filestore.gcs.GoogleCloudStorage",
}

SENTRY_ANALYTICS_ALIASES = {
    "noop": "sentry.analytics.Analytics",
    "pubsub": "sentry.analytics.pubsub.PubSubAnalytics",
}

# set of backends that do not support needing SMTP mail.* settings
# This list is a bit fragile and hardcoded, but it's unlikely that
# a user will be using a different backend that also mandates SMTP
# credentials.
SENTRY_SMTP_DISABLED_BACKENDS = frozenset(
    (
        "django.core.mail.backends.dummy.EmailBackend",
        "django.core.mail.backends.console.EmailBackend",
        "django.core.mail.backends.locmem.EmailBackend",
        "django.core.mail.backends.filebased.EmailBackend",
        "sentry.utils.email.PreviewBackend",
    )
)

# Should users without superuser permissions be allowed to
# make projects public
SENTRY_ALLOW_PUBLIC_PROJECTS = True

# Will an invite be sent when a member is added to an organization?
SENTRY_ENABLE_INVITES = True

# Default to not sending the Access-Control-Allow-Origin header on api/store
SENTRY_ALLOW_ORIGIN = None

# Enable scraping of javascript context for source code
SENTRY_SCRAPE_JAVASCRIPT_CONTEXT = True

# Buffer backend
SENTRY_BUFFER = "sentry.buffer.Buffer"
SENTRY_BUFFER_OPTIONS = {}

# Cache backend
# XXX: We explicitly require the cache to be configured as its not optional
# and causes serious confusion with the default django cache
SENTRY_CACHE = None
SENTRY_CACHE_OPTIONS = {}

# Attachment blob cache backend
SENTRY_ATTACHMENTS = "sentry.attachments.default.DefaultAttachmentCache"
SENTRY_ATTACHMENTS_OPTIONS = {}

# Events blobs processing backend
SENTRY_EVENT_PROCESSING_STORE = "sentry.eventstore.processing.default.DefaultEventProcessingStore"
SENTRY_EVENT_PROCESSING_STORE_OPTIONS = {}

# The internal Django cache is still used in many places
# TODO(dcramer): convert uses over to Sentry's backend
CACHES = {"default": {"BACKEND": "django.core.cache.backends.dummy.DummyCache"}}

# The cache version affects both Django's internal cache (at runtime) as well
# as Sentry's cache. This automatically overrides VERSION on the default
# CACHES backend.
CACHE_VERSION = 1

# Digests backend
SENTRY_DIGESTS = "sentry.digests.backends.dummy.DummyBackend"
SENTRY_DIGESTS_OPTIONS = {}

# Quota backend
SENTRY_QUOTAS = "sentry.quotas.Quota"
SENTRY_QUOTA_OPTIONS = {}

# Cache for Relay project configs
SENTRY_RELAY_PROJECTCONFIG_CACHE = "sentry.relay.projectconfig_cache.base.ProjectConfigCache"
SENTRY_RELAY_PROJECTCONFIG_CACHE_OPTIONS = {}

# Which cache to use for debouncing cache updates to the projectconfig cache
SENTRY_RELAY_PROJECTCONFIG_DEBOUNCE_CACHE = (
    "sentry.relay.projectconfig_debounce_cache.base.ProjectConfigDebounceCache"
)
SENTRY_RELAY_PROJECTCONFIG_DEBOUNCE_CACHE_OPTIONS = {}

# Rate limiting backend
SENTRY_RATELIMITER = "sentry.ratelimits.base.RateLimiter"
SENTRY_RATELIMITER_OPTIONS = {}

# The default value for project-level quotas
SENTRY_DEFAULT_MAX_EVENTS_PER_MINUTE = "90%"

# Snuba configuration
SENTRY_SNUBA = os.environ.get("SNUBA", "http://127.0.0.1:1218")
SENTRY_SNUBA_TIMEOUT = 30
SENTRY_SNUBA_CACHE_TTL_SECONDS = 60

# Node storage backend
SENTRY_NODESTORE = "sentry.nodestore.django.DjangoNodeStorage"
SENTRY_NODESTORE_OPTIONS = {}

# Tag storage backend
SENTRY_TAGSTORE = os.environ.get("SENTRY_TAGSTORE", "sentry.tagstore.snuba.SnubaTagStorage")
SENTRY_TAGSTORE_OPTIONS = {}

# Search backend
SENTRY_SEARCH = os.environ.get(
    "SENTRY_SEARCH", "sentry.search.snuba.EventsDatasetSnubaSearchBackend"
)
SENTRY_SEARCH_OPTIONS = {}
# SENTRY_SEARCH_OPTIONS = {
#     'urls': ['http://127.0.0.1:9200/'],
#     'timeout': 5,
# }

# Time-series storage backend
SENTRY_TSDB = "sentry.tsdb.dummy.DummyTSDB"
SENTRY_TSDB_OPTIONS = {}

SENTRY_NEWSLETTER = "sentry.newsletter.base.Newsletter"
SENTRY_NEWSLETTER_OPTIONS = {}

SENTRY_EVENTSTREAM = "sentry.eventstream.snuba.SnubaEventStream"
SENTRY_EVENTSTREAM_OPTIONS = {}

# rollups must be ordered from highest granularity to lowest
SENTRY_TSDB_ROLLUPS = (
    # (time in seconds, samples to keep)
    (10, 360),  # 60 minutes at 10 seconds
    (3600, 24 * 7),  # 7 days at 1 hour
    (3600 * 24, 90),  # 90 days at 1 day
)

# Internal metrics
SENTRY_METRICS_BACKEND = "sentry.metrics.dummy.DummyMetricsBackend"
SENTRY_METRICS_OPTIONS = {}
SENTRY_METRICS_SAMPLE_RATE = 1.0
SENTRY_METRICS_PREFIX = "sentry."
SENTRY_METRICS_SKIP_INTERNAL_PREFIXES = []  # Order this by most frequent prefixes.

# Render charts on the backend. This uses the Chartcuterie external service.
SENTRY_CHART_RENDERER = "sentry.charts.chartcuterie.Chartcuterie"
SENTRY_CHART_RENDERER_OPTIONS = {}

# URI Prefixes for generating DSN URLs
# (Defaults to URL_PREFIX by default)
SENTRY_ENDPOINT = None
SENTRY_PUBLIC_ENDPOINT = None

# Hostname prefix to add for organizations that are opted into the
# `organizations:org-subdomains` feature.
SENTRY_ORG_SUBDOMAIN_TEMPLATE = "o{organization_id}.ingest"

# Prevent variables (e.g. context locals, http data, etc) from exceeding this
# size in characters
SENTRY_MAX_VARIABLE_SIZE = 512

# Prevent variables within extra context from exceeding this size in
# characters
SENTRY_MAX_EXTRA_VARIABLE_SIZE = 4096 * 4  # 16kb

# For changing the amount of data seen in Http Response Body part.
SENTRY_MAX_HTTP_BODY_SIZE = 4096 * 4  # 16kb

# For various attributes we don't limit the entire attribute on size, but the
# individual item. In those cases we also want to limit the maximum number of
# keys
SENTRY_MAX_DICTIONARY_ITEMS = 50

SENTRY_MAX_MESSAGE_LENGTH = 1024 * 8

# Gravatar service base url
SENTRY_GRAVATAR_BASE_URL = "https://secure.gravatar.com"

# Timeout (in seconds) for fetching remote source files (e.g. JS)
SENTRY_SOURCE_FETCH_TIMEOUT = 5

# Timeout (in seconds) for socket operations when fetching remote source files
SENTRY_SOURCE_FETCH_SOCKET_TIMEOUT = 2

# Maximum content length for source files before we abort fetching
SENTRY_SOURCE_FETCH_MAX_SIZE = 40 * 1024 * 1024

# Maximum content length for cache value.  Currently used only to avoid
# pointless compression of sourcemaps and other release files because we
# silently fail to cache the compressed result anyway.  Defaults to None which
# disables the check and allows different backends for unlimited payload.
# e.g. memcached defaults to 1MB  = 1024 * 1024
SENTRY_CACHE_MAX_VALUE_SIZE = None

# Fields which managed users cannot change via Sentry UI. Username and password
# cannot be changed by managed users. Optionally include 'email' and
# 'name' in SENTRY_MANAGED_USER_FIELDS.
SENTRY_MANAGED_USER_FIELDS = ()

SENTRY_SCOPES = {
    "org:read",
    "org:write",
    "org:admin",
    "org:integrations",
    "member:read",
    "member:write",
    "member:admin",
    "team:read",
    "team:write",
    "team:admin",
    "project:read",
    "project:write",
    "project:admin",
    "project:releases",
    "event:read",
    "event:write",
    "event:admin",
    "alerts:write",
    "alerts:read",
}

SENTRY_SCOPE_SETS = (
    (
        ("org:admin", "Read, write, and admin access to organization details."),
        ("org:write", "Read and write access to organization details."),
        ("org:read", "Read access to organization details."),
    ),
    (("org:integrations", "Read, write, and admin access to organization integrations."),),
    (
        ("member:admin", "Read, write, and admin access to organization members."),
        ("member:write", "Read and write access to organization members."),
        ("member:read", "Read access to organization members."),
    ),
    (
        ("team:admin", "Read, write, and admin access to teams."),
        ("team:write", "Read and write access to teams."),
        ("team:read", "Read access to teams."),
    ),
    (
        ("project:admin", "Read, write, and admin access to projects."),
        ("project:write", "Read and write access to projects."),
        ("project:read", "Read access to projects."),
    ),
    (("project:releases", "Read, write, and admin access to project releases."),),
    (
        ("event:admin", "Read, write, and admin access to events."),
        ("event:write", "Read and write access to events."),
        ("event:read", "Read access to events."),
    ),
    (
        ("alerts:write", "Read and write alerts"),
        ("alerts:read", "Read alerts"),
    ),
)

SENTRY_DEFAULT_ROLE = "member"

# Roles are ordered, which represents a sort-of hierarchy, as well as how
# they're presented in the UI. This is primarily important in that a member
# that is earlier in the chain cannot manage the settings of a member later
# in the chain (they still require the appropriate scope).
SENTRY_ROLES = (
    {
        "id": "member",
        "name": "Member",
        "desc": "Members can view and act on events, as well as view most other data within the organization.",
        "scopes": {
            "event:read",
            "event:write",
            "event:admin",
            "project:releases",
            "project:read",
            "org:read",
            "member:read",
            "team:read",
            "alerts:read",
            "alerts:write",
        },
    },
    {
        "id": "admin",
        "name": "Admin",
        "desc": "Admin privileges on any teams of which they're a member. They can create new teams and projects, "
        "as well as remove teams and projects which they already hold membership on (or all teams, "
        "if open membership is on). Additionally, they can manage memberships of teams that they are members "
        "of.",
        "scopes": {
            "event:read",
            "event:write",
            "event:admin",
            "org:read",
            "member:read",
            "project:read",
            "project:write",
            "project:admin",
            "project:releases",
            "team:read",
            "team:write",
            "team:admin",
            "org:integrations",
            "alerts:read",
            "alerts:write",
        },
    },
    {
        "id": "manager",
        "name": "Manager",
        "desc": "Gains admin access on all teams as well as the ability to add and remove members.",
        "is_global": True,
        "scopes": {
            "event:read",
            "event:write",
            "event:admin",
            "member:read",
            "member:write",
            "member:admin",
            "project:read",
            "project:write",
            "project:admin",
            "project:releases",
            "team:read",
            "team:write",
            "team:admin",
            "org:read",
            "org:write",
            "org:integrations",
            "alerts:read",
            "alerts:write",
        },
    },
    {
        "id": "owner",
        "name": "Owner",
        "desc": "Unrestricted access to the organization, its data, and its settings. Can add, modify, and delete "
        "projects and members, as well as make billing and plan changes.",
        "is_global": True,
        "scopes": {
            "org:read",
            "org:write",
            "org:admin",
            "org:integrations",
            "member:read",
            "member:write",
            "member:admin",
            "team:read",
            "team:write",
            "team:admin",
            "project:read",
            "project:write",
            "project:admin",
            "project:releases",
            "event:read",
            "event:write",
            "event:admin",
            "alerts:read",
            "alerts:write",
        },
    },
)

# See sentry/options/__init__.py for more information
SENTRY_OPTIONS = {}
SENTRY_DEFAULT_OPTIONS = {}

# You should not change this setting after your database has been created
# unless you have altered all schemas first
SENTRY_USE_BIG_INTS = False

# Encryption schemes available to Sentry. You should *never* remove from this
# list until the key is no longer used in the database. The first listed
# implementation is considered the default and will be used to encrypt all
# values (as well as re-encrypt data when it's re-saved).
SENTRY_ENCRYPTION_SCHEMES = (
    # identifier: implementation
    # ('0', Fernet(b'super secret key probably from Fernet.generate_key()')),
)

# Delay (in ms) to induce on API responses
#
# Simulates a small amount of lag which helps uncover more obvious race
# conditions in UI interactions. It's also needed to test (or implement) any
# kind of loading scenarios. Without this we will just implicitly lower the
# overall quality of software we ship because we will not experience it in the
# same way we would in production.
#
# See discussion on https://github.com/getsentry/sentry/pull/20187
SENTRY_API_RESPONSE_DELAY = 150 if IS_DEV else None

# Watchers for various application purposes (such as compiling static media)
# XXX(dcramer): this doesn't work outside of a source distribution as the
# webpack.config.js is not part of Sentry's datafiles
SENTRY_WATCHERS = (
    (
        "webpack",
        [
            os.path.join(NODE_MODULES_ROOT, ".bin", "webpack"),
            "serve",
            "--color",
            "--output-pathinfo=true",
            "--config={}".format(
                os.path.normpath(
                    os.path.join(PROJECT_ROOT, os.pardir, os.pardir, "webpack.config.js")
                )
            ),
        ],
    ),
)

# Controls whether DEVSERVICES will spin up a Relay and direct store traffic through Relay or not.
# If Relay is used a reverse proxy server will be run at the 8000 (the port formally used by Sentry) that
# will split the requests between Relay and Sentry (all store requests will be passed to Relay, and the
# rest will be forwarded to Sentry)
SENTRY_USE_RELAY = True
SENTRY_RELAY_PORT = 7899

# Controls whether we'll run the snuba subscription processor. If enabled, we'll run
# it as a worker, and devservices will run Kafka.
SENTRY_DEV_PROCESS_SUBSCRIPTIONS = False

# The chunk size for attachments in blob store. Should be a power of two.
SENTRY_ATTACHMENT_BLOB_SIZE = 8 * 1024 * 1024  # 8MB

# The chunk size for files in the chunk upload. This is used for native debug
# files and source maps, and directly translates to the chunk size in blob
# store. MUST be a power of two.
SENTRY_CHUNK_UPLOAD_BLOB_SIZE = 8 * 1024 * 1024  # 8MB

# SENTRY_DEVSERVICES = {
#     "service-name": {
#         "image": "image-name:version",
#         # optional ports to expose
#         "ports": {"internal-port/tcp": external-port},
#         # optional command
#         "command": ["exit 1"],
#         optional mapping of volumes
#         "volumes": {"volume-name": {"bind": "/path/in/container"}},
#         # optional statement to test if service should run
#         "only_if": lambda settings, options: True,
#         # optional environment variables
#         "environment": {
#             "ENV_VAR": "1",
#         }
#     }
# }

SENTRY_DEVSERVICES = {
    "redis": {
        "image": "redis:5.0-alpine",
        "ports": {"6379/tcp": 6379},
        "command": [
            "redis-server",
            "--appendonly",
            "yes",
            "--save",
            "60",
            "20",
            "--auto-aof-rewrite-percentage",
            "100",
            "--auto-aof-rewrite-min-size",
            "64mb",
        ],
        "volumes": {"redis": {"bind": "/data"}},
    },
    "postgres": {
        "image": "postgres:9.6-alpine",
        "pull": True,
        "ports": {"5432/tcp": 5432},
        "environment": {"POSTGRES_DB": "sentry", "POSTGRES_HOST_AUTH_METHOD": "trust"},
        "volumes": {"postgres": {"bind": "/var/lib/postgresql/data"}},
        "healthcheck": {
            "test": ["CMD", "pg_isready", "-U", "postgres"],
            "interval": 30000000000,  # Test every 30 seconds (in ns).
            "timeout": 5000000000,  # Time we should expect the test to take.
            "retries": 3,
        },
    },
    "zookeeper": {
        "image": "confluentinc/cp-zookeeper:5.1.2",
        "environment": {"ZOOKEEPER_CLIENT_PORT": "2181"},
        "volumes": {"zookeeper": {"bind": "/var/lib/zookeeper"}},
        "only_if": lambda settings, options: (
            "kafka" in settings.SENTRY_EVENTSTREAM or settings.SENTRY_USE_RELAY
        ),
    },
    "kafka": {
        "image": "confluentinc/cp-kafka:5.1.2",
        "ports": {"9092/tcp": 9092},
        "environment": {
            "KAFKA_ZOOKEEPER_CONNECT": "{containers[zookeeper][name]}:2181",
            "KAFKA_LISTENERS": "INTERNAL://0.0.0.0:9093,EXTERNAL://0.0.0.0:9092",
            "KAFKA_ADVERTISED_LISTENERS": "INTERNAL://{containers[kafka][name]}:9093,EXTERNAL://{containers[kafka]"
            "[ports][9092/tcp][0]}:{containers[kafka][ports][9092/tcp][1]}",
            "KAFKA_LISTENER_SECURITY_PROTOCOL_MAP": "INTERNAL:PLAINTEXT,EXTERNAL:PLAINTEXT",
            "KAFKA_INTER_BROKER_LISTENER_NAME": "INTERNAL",
            "KAFKA_OFFSETS_TOPIC_REPLICATION_FACTOR": "1",
            "KAFKA_OFFSETS_TOPIC_NUM_PARTITIONS": "1",
            "KAFKA_LOG_RETENTION_HOURS": "24",
            "KAFKA_MESSAGE_MAX_BYTES": "50000000",
            "KAFKA_MAX_REQUEST_SIZE": "50000000",
        },
        "volumes": {"kafka": {"bind": "/var/lib/kafka"}},
        "only_if": lambda settings, options: (
            "kafka" in settings.SENTRY_EVENTSTREAM
            or settings.SENTRY_USE_RELAY
            or settings.SENTRY_DEV_PROCESS_SUBSCRIPTIONS
        ),
    },
    "clickhouse": {
        "image": "yandex/clickhouse-server:20.3.9.70",
        "pull": True,
        "ports": {"9000/tcp": 9000, "9009/tcp": 9009, "8123/tcp": 8123},
        "ulimits": [{"name": "nofile", "soft": 262144, "hard": 262144}],
        "volumes": {
            "clickhouse": {"bind": "/var/lib/clickhouse"},
            CLICKHOUSE_CONFIG_PATH: {"bind": "/etc/clickhouse-server/config.d/sentry.xml"},
        },
        "environment": {
            # This limits Clickhouse's memory to 30% of the host memory
            # If you have high volume and your search return incomplete results
            # You might want to change this to a higher value (and ensure your host has enough memory)
            "MAX_MEMORY_USAGE_RATIO": "0.3"
        },
        "only_if": lambda settings, options: (
            "snuba" in settings.SENTRY_EVENTSTREAM or "kafka" in settings.SENTRY_EVENTSTREAM
        ),
    },
    "snuba": {
        "image": "getsentry/snuba:nightly",
        "pull": True,
        "ports": {"1218/tcp": 1218},
        "command": ["devserver"],
        "environment": {
            "PYTHONUNBUFFERED": "1",
            "SNUBA_SETTINGS": "docker",
            "DEBUG": "1",
            "CLICKHOUSE_HOST": "{containers[clickhouse][name]}",
            "CLICKHOUSE_PORT": "9000",
            "CLICKHOUSE_HTTP_PORT": "8123",
            "DEFAULT_BROKERS": "{containers[kafka][name]}:9093",
            "REDIS_HOST": "{containers[redis][name]}",
            "REDIS_PORT": "6379",
            "REDIS_DB": "1",
        },
        "only_if": lambda settings, options: (
            "snuba" in settings.SENTRY_EVENTSTREAM or "kafka" in settings.SENTRY_EVENTSTREAM
        ),
    },
    "bigtable": {
        "image": "mattrobenolt/cbtemulator:0.51.0",
        "ports": {"8086/tcp": 8086},
        "only_if": lambda settings, options: "bigtable" in settings.SENTRY_NODESTORE,
    },
    "memcached": {
        "image": "memcached:1.5-alpine",
        "ports": {"11211/tcp": 11211},
        "only_if": lambda settings, options: "memcached"
        in settings.CACHES.get("default", {}).get("BACKEND"),
    },
    "symbolicator": {
        "image": "us.gcr.io/sentryio/symbolicator:nightly",
        "pull": True,
        "ports": {"3021/tcp": 3021},
        "volumes": {SYMBOLICATOR_CONFIG_DIR: {"bind": "/etc/symbolicator"}},
        "command": ["run", "--config", "/etc/symbolicator/config.yml"],
        "only_if": lambda settings, options: options.get("symbolicator.enabled"),
    },
    "relay": {
        "image": "us.gcr.io/sentryio/relay:nightly",
        "pull": True,
        "ports": {"7899/tcp": SENTRY_RELAY_PORT},
        "volumes": {RELAY_CONFIG_DIR: {"bind": "/etc/relay"}},
        "command": ["run", "--config", "/etc/relay"],
        "only_if": lambda settings, options: settings.SENTRY_USE_RELAY,
        "with_devserver": True,
    },
    "chartcuterie": {
        "image": "us.gcr.io/sentryio/chartcuterie:nightly",
        "pull": True,
        "volumes": {CHARTCUTERIE_CONFIG_DIR: {"bind": "/etc/chartcuterie"}},
        "environment": {
            "CHARTCUTERIE_CONFIG": "/etc/chartcuterie/config.js",
            "CHARTCUTERIE_CONFIG_POLLING": "true",
        },
        "ports": {"9090/tcp": 7901},
        "only_if": lambda settings, options: options.get("chart-rendering.enabled"),
    },
}

# Max file size for avatar photo uploads
SENTRY_MAX_AVATAR_SIZE = 5000000

# The maximum age of raw events before they are deleted
SENTRY_RAW_EVENT_MAX_AGE_DAYS = 10

# statuspage.io support
STATUS_PAGE_ID = None
STATUS_PAGE_API_HOST = "statuspage.io"

SENTRY_ONPREMISE = True

# Whether we should look at X-Forwarded-For header or not
# when checking REMOTE_ADDR ip addresses
SENTRY_USE_X_FORWARDED_FOR = True

SENTRY_DEFAULT_INTEGRATIONS = (
    "sentry.integrations.bitbucket.BitbucketIntegrationProvider",
    "sentry.integrations.bitbucket_server.BitbucketServerIntegrationProvider",
    "sentry.integrations.slack.SlackIntegrationProvider",
    "sentry.integrations.github.GitHubIntegrationProvider",
    "sentry.integrations.github_enterprise.GitHubEnterpriseIntegrationProvider",
    "sentry.integrations.gitlab.GitlabIntegrationProvider",
    "sentry.integrations.jira.JiraIntegrationProvider",
    "sentry.integrations.jira_server.JiraServerIntegrationProvider",
    "sentry.integrations.vsts.VstsIntegrationProvider",
    "sentry.integrations.vsts_extension.VstsExtensionIntegrationProvider",
    "sentry.integrations.pagerduty.integration.PagerDutyIntegrationProvider",
    "sentry.integrations.vercel.VercelIntegrationProvider",
    "sentry.integrations.msteams.MsTeamsIntegrationProvider",
    "sentry.integrations.aws_lambda.AwsLambdaIntegrationProvider",
)


SENTRY_SDK_CONFIG = {
    "release": sentry.__build__,
    "environment": ENVIRONMENT,
    "in_app_include": ["sentry", "sentry_plugins"],
    "debug": True,
    "send_default_pii": True,
    "auto_enabling_integrations": False,
}

# Callable to bind additional context for the Sentry SDK
#
# def get_org_context(scope, organization, **kwargs):
#    scope.set_tag('organization.cool', '1')
#
# SENTRY_ORGANIZATION_CONTEXT_HELPER = get_org_context
SENTRY_ORGANIZATION_CONTEXT_HELPER = None

# Config options that are explicitly disabled from Django
DEAD = object()

# This will eventually get set from values in SENTRY_OPTIONS during
# sentry.runner.initializer:bootstrap_options
SECRET_KEY = DEAD
EMAIL_BACKEND = DEAD
EMAIL_HOST = DEAD
EMAIL_PORT = DEAD
EMAIL_HOST_USER = DEAD
EMAIL_HOST_PASSWORD = DEAD
EMAIL_USE_TLS = DEAD
EMAIL_USE_SSL = DEAD
SERVER_EMAIL = DEAD
EMAIL_SUBJECT_PREFIX = DEAD

# Shared btw Auth Provider and Social Auth Plugin
GITHUB_APP_ID = DEAD
GITHUB_API_SECRET = DEAD

# Used by Auth Provider
GITHUB_REQUIRE_VERIFIED_EMAIL = DEAD
GITHUB_API_DOMAIN = DEAD
GITHUB_BASE_DOMAIN = DEAD

# Used by Social Auth Plugin
GITHUB_EXTENDED_PERMISSIONS = DEAD
GITHUB_ORGANIZATION = DEAD


SUDO_URL = "sentry-sudo"

# Endpoint to https://github.com/getsentry/sentry-release-registry, used for
# alerting the user on outdated SDKs.
SENTRY_RELEASE_REGISTRY_BASEURL = None

# Hardcoded SDK versions for SDKs that do not have an entry in the release
# registry.
SDK_VERSIONS = {
    "raven-js": "3.21.0",
    "raven-node": "2.3.0",
    "raven-python": "6.10.0",
    "raven-ruby": "2.7.1",
    "sentry-cocoa": "3.11.1",
    "sentry-java": "1.6.4",
    "sentry-laravel": "1.0.2",
    "sentry-php": "2.0.1",
}

SDK_URLS = {
    "raven-js": "https://docs.sentry.io/clients/javascript/",
    "raven-node": "https://docs.sentry.io/clients/node/",
    "raven-python": "https://docs.sentry.io/clients/python/",
    "raven-ruby": "https://docs.sentry.io/clients/ruby/",
    "raven-swift": "https://docs.sentry.io/clients/cocoa/",
    "sentry-java": "https://docs.sentry.io/clients/java/",
    "sentry-php": "https://docs.sentry.io/platforms/php/",
    "sentry-laravel": "https://docs.sentry.io/platforms/php/laravel/",
    "sentry-swift": "https://docs.sentry.io/clients/cocoa/",
}

DEPRECATED_SDKS = {
    # sdk name => new sdk name
    "raven-java": "sentry-java",
    "raven-java:android": "sentry-java",
    "raven-java:log4j": "sentry-java",
    "raven-java:log4j2": "sentry-java",
    "raven-java:logback": "sentry-java",
    "raven-js": "sentry.javascript.browser",
    "raven-node": "sentry.javascript.node",
    "raven-objc": "sentry-swift",
    "raven-php": "sentry-php",
    "raven-python": "sentry.python",
    "sentry-android": "raven-java",
    "sentry-swift": "sentry-cocoa",
    "SharpRaven": "sentry.dotnet",
    # The Ruby SDK used to go by the name 'sentry-raven'...
    "sentry-raven": "raven-ruby",
}

TERMS_URL = None
PRIVACY_URL = None

# Internal sources for debug information files
#
# There are two special values in there: "microsoft" and "ios".  These are
# added by default to any project created.  The "ios" source is currently
# not enabled in the open source build of sentry because it points to a
# sentry internal repository and it's unclear if these can be
# redistributed under the Apple EULA.  If however someone configures their
# own iOS source and name it 'ios' it will be enabled by default for all
# projects.
SENTRY_BUILTIN_SOURCES = {
    "microsoft": {
        "type": "http",
        "id": "sentry:microsoft",
        "name": "Microsoft",
        "layout": {"type": "symstore"},
        "filters": {"filetypes": ["pdb", "pe"]},
        "url": "https://msdl.microsoft.com/download/symbols/",
        "is_public": True,
    },
    "citrix": {
        "type": "http",
        "id": "sentry:citrix",
        "name": "Citrix",
        "layout": {"type": "symstore"},
        "filters": {"filetypes": ["pdb", "pe"]},
        "url": "http://ctxsym.citrix.com/symbols/",
        "is_public": True,
    },
    "intel": {
        "type": "http",
        "id": "sentry:intel",
        "name": "Intel",
        "layout": {"type": "symstore"},
        "filters": {"filetypes": ["pdb", "pe"]},
        "url": "https://software.intel.com/sites/downloads/symbols/",
        "is_public": True,
    },
    "amd": {
        "type": "http",
        "id": "sentry:amd",
        "name": "AMD",
        "layout": {"type": "symstore"},
        "filters": {"filetypes": ["pdb", "pe"]},
        "url": "https://download.amd.com/dir/bin/",
        "is_public": True,
    },
    "nvidia": {
        "type": "http",
        "id": "sentry:nvidia",
        "name": "NVIDIA",
        "layout": {"type": "symstore"},
        "filters": {"filetypes": ["pdb", "pe"]},
        "url": "https://driver-symbols.nvidia.com/",
        "is_public": True,
    },
    "chromium": {
        "type": "http",
        "id": "sentry:chromium",
        "name": "Chromium",
        "layout": {"type": "symstore"},
        "filters": {"filetypes": ["pdb", "pe"]},
        "url": "https://chromium-browser-symsrv.commondatastorage.googleapis.com/",
        "is_public": True,
    },
    "unity": {
        "type": "http",
        "id": "sentry:unity",
        "name": "Unity",
        "layout": {"type": "symstore"},
        "filters": {"filetypes": ["pdb", "pe"]},
        "url": "http://symbolserver.unity3d.com/",
        "is_public": True,
    },
    "mozilla": {
        "type": "http",
        "id": "sentry:mozilla",
        "name": "Mozilla",
        "layout": {"type": "symstore"},
        "url": "https://symbols.mozilla.org/",
        "is_public": True,
    },
    "autodesk": {
        "type": "http",
        "id": "sentry:autodesk",
        "name": "Autodesk",
        "layout": {"type": "symstore"},
        "url": "http://symbols.autodesk.com/",
        "is_public": True,
    },
    "electron": {
        "type": "http",
        "id": "sentry:electron",
        "name": "Electron",
        "layout": {"type": "native"},
        "url": "https://symbols.electronjs.org/",
        "filters": {"filetypes": ["pdb", "breakpad", "sourcebundle"]},
        "is_public": True,
    },
}

# Relay
# List of PKs explicitly allowed by Sentry.  All relays here are always
# registered as internal relays.
SENTRY_RELAY_WHITELIST_PK = [
    # NOTE (RaduW) This is the relay key for the relay instance used by devservices.
    # This should NOT be part of any production environment.
    # This key should match the key in /sentry/config/relay/credentials.json
    "SMSesqan65THCV6M4qs4kBzPai60LzuDn-xNsvYpuP8"
]

# When open registration is not permitted then only relays in the
# list of explicitly allowed relays can register.
SENTRY_RELAY_OPEN_REGISTRATION = True

# GeoIP
# Used for looking up IP addresses.
# For example /usr/local/share/GeoIP/GeoIPCity.mmdb
GEOIP_PATH_MMDB = None

# CDN
# If this is an absolute url like e.g.: https://js.sentry-cdn.com/
# the full url will look like this: https://js.sentry-cdn.com/<public_key>.min.js
# otherwise django reverse url lookup will be used.
JS_SDK_LOADER_CDN_URL = ""
# Version of the SDK - Used in header Surrogate-Key sdk/JS_SDK_LOADER_SDK_VERSION
JS_SDK_LOADER_SDK_VERSION = ""
# This should be the url pointing to the JS SDK
JS_SDK_LOADER_DEFAULT_SDK_URL = ""

# block domains which are generally used by spammers -- keep this configurable in case an onpremise
# install wants to allow it
INVALID_EMAIL_ADDRESS_PATTERN = re.compile(r"\@qq\.com$", re.I)

# This is customizable for sentry.io, but generally should only be additive
# (currently the values not used anymore so this is more for documentation purposes)
SENTRY_USER_PERMISSIONS = ("broadcasts.admin",)

KAFKA_CLUSTERS = {
    "default": {
        "common": {"bootstrap.servers": "127.0.0.1:9092"},
        "producers": {
            "compression.type": "lz4",
            "message.max.bytes": 50000000,  # 50MB, default is 1MB
        },
        "consumers": {},
    }
}

KAFKA_EVENTS = "events"
KAFKA_OUTCOMES = "outcomes"
KAFKA_EVENTS_SUBSCRIPTIONS_RESULTS = "events-subscription-results"
KAFKA_TRANSACTIONS_SUBSCRIPTIONS_RESULTS = "transactions-subscription-results"
KAFKA_SUBSCRIPTION_RESULT_TOPICS = {
    "events": KAFKA_EVENTS_SUBSCRIPTIONS_RESULTS,
    "transactions": KAFKA_TRANSACTIONS_SUBSCRIPTIONS_RESULTS,
}
KAFKA_INGEST_EVENTS = "ingest-events"
KAFKA_INGEST_ATTACHMENTS = "ingest-attachments"
KAFKA_INGEST_TRANSACTIONS = "ingest-transactions"

KAFKA_TOPICS = {
    KAFKA_EVENTS: {"cluster": "default", "topic": KAFKA_EVENTS},
    KAFKA_OUTCOMES: {"cluster": "default", "topic": KAFKA_OUTCOMES},
    KAFKA_EVENTS_SUBSCRIPTIONS_RESULTS: {
        "cluster": "default",
        "topic": KAFKA_EVENTS_SUBSCRIPTIONS_RESULTS,
    },
    KAFKA_TRANSACTIONS_SUBSCRIPTIONS_RESULTS: {
        "cluster": "default",
        "topic": KAFKA_TRANSACTIONS_SUBSCRIPTIONS_RESULTS,
    },
    # Topic for receiving simple events (error events without attachments) from Relay
    KAFKA_INGEST_EVENTS: {"cluster": "default", "topic": KAFKA_INGEST_EVENTS},
    # Topic for receiving 'complex' events (error events with attachments) from Relay
    KAFKA_INGEST_ATTACHMENTS: {"cluster": "default", "topic": KAFKA_INGEST_ATTACHMENTS},
    # Topic for receiving transaction events (APM events) from Relay
    KAFKA_INGEST_TRANSACTIONS: {"cluster": "default", "topic": KAFKA_INGEST_TRANSACTIONS},
}

# If True, consumers will create the topics if they don't exist
KAFKA_CONSUMER_AUTO_CREATE_TOPICS = True

# For Jira, only approved apps can use the access_email_addresses scope
# This scope allows Sentry to use the email endpoint (https://developer.atlassian.com/cloud/jira/platform/rest/v3/#api-rest-api-3-user-email-get)
# We use the email with Jira 2-way sync in order to match the user
JIRA_USE_EMAIL_SCOPE = False

"""
Fields are:
 - south_app_name: Which app to apply the conversion to
 - south_migration: The south migration to map to the new name. If None, then always
   apply
 - django_app_name: The new app name to apply the conversion to
 - django_migration: Which django migration to 'fake' as run.
 - south_migration_required: Whether the south migration is required to proceed.
 - south_migration_required_error: Error message explaining what is going wrong.
"""
SOUTH_MIGRATION_CONVERSIONS = (
    (
        "sentry",
        "0472_auto__add_field_sentryapp_author",
        "sentry",
        "0001_initial",
        True,
        "Please upgrade to Sentry 9.1.2 before upgrading to any later versions.",
    ),
    (
        "sentry",
        "0516_auto__del_grouptagvalue__del_unique_grouptagvalue_group_id_key_value__",
        "sentry",
        "0002_912_to_recent",
        False,
        "",
    ),
    (
        "sentry",
        "0518_auto__chg_field_sentryappwebhookerror_response_code",
        "sentry",
        "0003_auto_20191022_0122",
        False,
        "",
    ),
    ("sentry.nodestore", "0001_initial", "nodestore", "0001_initial", False, None),
    ("nodestore", "0001_initial", "nodestore", "0001_initial", False, None),
    (
        "social_auth",
        "0004_auto__del_unique_usersocialauth_provider_uid__add_unique_usersocialaut",
        "social_auth",
        "0001_initial",
        True,
        "Please upgrade to Sentry 9.1.2 before upgrading to any later versions.",
    ),
    # From sentry-plugins
    ("sentry_plugins.jira_ac", "0001_initial", "jira_ac", "0001_initial", False, ""),
    ("jira_ac", "0001_initial", "jira_ac", "0001_initial", False, ""),
)

# Whether to use Django migrations to create the database, or just build it based off
# of models, similar to how syncdb used to work. The former is more correct, the latter
# is much faster.
MIGRATIONS_TEST_MIGRATE = os.environ.get("MIGRATIONS_TEST_MIGRATE", "0") == "1"
# Specifies the list of django apps to include in the lockfile. If Falsey then include
# all apps with migrations
MIGRATIONS_LOCKFILE_APP_WHITELIST = ()
# Where to write the lockfile to.
MIGRATIONS_LOCKFILE_PATH = os.path.join(PROJECT_ROOT, os.path.pardir, os.path.pardir)

# Log error and abort processing (without dropping event) when process_event is
# taking more than n seconds to process event
SYMBOLICATOR_PROCESS_EVENT_HARD_TIMEOUT = 600

# Log warning when process_event is taking more than n seconds to process event
SYMBOLICATOR_PROCESS_EVENT_WARN_TIMEOUT = 120

# Block symbolicate_event for this many seconds to wait for a initial response
# from symbolicator after the task submission.
SYMBOLICATOR_POLL_TIMEOUT = 10

# When retrying symbolication requests or querying for the result this set the
# max number of second to wait between subsequent attempts.
SYMBOLICATOR_MAX_RETRY_AFTER = 5

SENTRY_REQUEST_METRIC_ALLOWED_PATHS = (
    "sentry.web.api",
    "sentry.web.frontend",
    "sentry.api.endpoints",
    "sentry.data_export.endpoints",
    "sentry.discover.endpoints",
    "sentry.incidents.endpoints",
)
SENTRY_MAIL_ADAPTER_BACKEND = "sentry.mail.adapter.MailAdapter"

# Project ID used by synthetic monitoring
# Synthetic monitoring recurringly send events, prepared with specific
# attributes, which can be identified through the whole processing pipeline and
# observed mainly for producing stable metrics.
SENTRY_SYNTHETIC_MONITORING_PROJECT_ID = None

# Similarity cluster to use
# Similarity-v1: uses hardcoded set of event properties for diffing
SENTRY_SIMILARITY_INDEX_REDIS_CLUSTER = "default"
# Similarity-v2: uses grouping components for diffing (None = fallback to setting for v1)
SENTRY_SIMILARITY2_INDEX_REDIS_CLUSTER = None

# The grouping strategy to use for driving similarity-v2. You can add multiple
# strategies here to index them all. This is useful for transitioning a
# similarity dataset to newer grouping configurations.
#
# The dictionary value represents the redis prefix to use.
#
# Check out `test_similarity_config_migration` to understand the procedure and risks.
SENTRY_SIMILARITY_GROUPING_CONFIGURATIONS_TO_INDEX = {
    "similarity:2020-07-23": "a",
}

SENTRY_USE_UWSGI = True

SENTRY_REPROCESSING_ATTACHMENT_CHUNK_SIZE = 2 ** 20

SENTRY_REPROCESSING_SYNC_REDIS_CLUSTER = "default"

# Timeout for the project counter statement execution.
# In case of contention on the project counter, prevent workers saturation with
# save_event tasks from single project.
# Value is in milliseconds. Set to `None` to disable.
SENTRY_PROJECT_COUNTER_STATEMENT_TIMEOUT = 1000

# Implemented in getsentry to run additional devserver workers.
SENTRY_EXTRA_WORKERS = None

# This controls whether Sentry is run in a demo mode.
# Enabling this will allow users to create accounts without an email or password.
DEMO_MODE = False

# all demo orgs are owned by the user with this email
DEMO_ORG_OWNER_EMAIL = None

# paramters that determine how demo events are generated
DEMO_DATA_GEN_PARAMS = {}

# parameters for an org when quickly generating them synchronously
DEMO_DATA_QUICK_GEN_PARAMS = {}

# adds an extra JS to HTML template
INJECTED_SCRIPT_ASSETS = []<|MERGE_RESOLUTION|>--- conflicted
+++ resolved
@@ -921,11 +921,7 @@
     "organizations:dashboards-basic": False,
     # Enable custom editable dashboards (dashboards 2)
     "organizations:dashboards-edit": False,
-<<<<<<< HEAD
-    # Enable manage dashboards.
-=======
     # Enable dashboards manager.
->>>>>>> 8d7b5fa6
     "organizations:dashboards-manage": False,
     # Enable experimental performance improvements.
     "organizations:enterprise-perf": False,
