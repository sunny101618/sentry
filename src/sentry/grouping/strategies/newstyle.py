import re

from sentry.grouping.component import GroupingComponent, MultipleVariants
from sentry.grouping.strategies.base import strategy, call_with_variants
from sentry.grouping.strategies.utils import remove_non_stacktrace_variants, has_url_origin
from sentry.grouping.strategies.message import trim_message_for_grouping
from sentry.grouping.strategies.similarity_encoders import (
    text_shingle_encoder,
    ident_encoder,
)
from sentry.stacktraces.platform import get_behavior_family_for_platform
from sentry.utils.iterators import shingle


_ruby_erb_func = re.compile(r"__\d{4,}_\d{4,}$")
_basename_re = re.compile(r"[/\\]")

# OpenJDK auto-generated classes for reflection access:
#   sun.reflect.GeneratedSerializationConstructorAccessor123
#   sun.reflect.GeneratedConstructorAccessor456
# Note that this doesn't cover the following pattern for the sake of
# backward compatibility (to not to change the existing grouping):
#   sun.reflect.GeneratedMethodAccessor789
_java_reflect_enhancer_re = re.compile(
    r"""(sun\.reflect\.Generated(?:Serialization)?ConstructorAccessor)\d+""", re.X
)

# Java Spring specific anonymous classes.
# see: http://mydailyjava.blogspot.co.at/2013/11/cglib-missing-manual.html
_java_cglib_enhancer_re = re.compile(r"""(\$\$[\w_]+?CGLIB\$\$)[a-fA-F0-9]+(_[0-9]+)?""", re.X)

# Handle Javassist auto-generated classes and filenames:
#   com.example.api.entry.EntriesResource_$$_javassist_74
#   com.example.api.entry.EntriesResource_$$_javassist_seam_74
#   EntriesResource_$$_javassist_seam_74.java
_java_assist_enhancer_re = re.compile(r"""(\$\$_javassist)(?:_seam)?(?:_[0-9]+)?""", re.X)

# Clojure anon functions are compiled down to myapp.mymodule$fn__12345
_clojure_enhancer_re = re.compile(r"""(\$fn__)\d+""", re.X)

# fields that need to be the same between frames for them to be considered
# recursive calls
RECURSION_COMPARISON_FIELDS = [
    "abs_path",
    "package",
    "module",
    "filename",
    "function",
    "lineno",
    "colno",
]


def is_recursion_v1(frame1, frame2):
    "Returns a boolean indicating whether frames are recursive calls."
    if frame2 is None:
        return False

    for field in RECURSION_COMPARISON_FIELDS:
        if getattr(frame1, field, None) != getattr(frame2, field, None):
            return False

    return True


def get_filename_component(abs_path, filename, platform, allow_file_origin=False):
    """Attempt to normalize filenames by detecting special filenames and by
    using the basename only.
    """
    if filename is None:
        return GroupingComponent(id="filename")

    # Only use the platform independent basename for grouping and
    # lowercase it
    filename = _basename_re.split(filename)[-1].lower()
    filename_component = GroupingComponent(
        id="filename", values=[filename], similarity_encoder=ident_encoder
    )

    if has_url_origin(abs_path, allow_file_origin=allow_file_origin):
        filename_component.update(contributes=False, hint="ignored because frame points to a URL")
    elif filename == "<anonymous>":
        filename_component.update(contributes=False, hint="anonymous filename discarded")
    elif filename == "[native code]":
        filename_component.update(contributes=False, hint="native code indicated by filename")
    elif platform == "java":
        new_filename = _java_assist_enhancer_re.sub(r"\1<auto>", filename)
        if new_filename != filename:
            filename_component.update(values=[new_filename], hint="cleaned javassist parts")

    return filename_component


def get_module_component(abs_path, module, platform):
    """Given an absolute path, module and platform returns the module component
    with some necessary cleaning performed.
    """
    if module is None:
        return GroupingComponent(id="module")

    module_component = GroupingComponent(
        id="module", values=[module], similarity_encoder=ident_encoder
    )

    if platform == "javascript" and "/" in module and abs_path and abs_path.endswith(module):
        module_component.update(contributes=False, hint="ignored bad javascript module")
    elif platform == "java":
        if "$$Lambda$" in module:
            module_component.update(contributes=False, hint="ignored java lambda")
        if module[:35] == "sun.reflect.GeneratedMethodAccessor":
            module_component.update(
                values=["sun.reflect.GeneratedMethodAccessor"], hint="removed reflection marker"
            )
        elif module[:44] == "jdk.internal.reflect.GeneratedMethodAccessor":
            module_component.update(
                values=["jdk.internal.reflect.GeneratedMethodAccessor"],
                hint="removed reflection marker",
            )
        else:
            old_module = module
            module = _java_reflect_enhancer_re.sub(r"\1<auto>", module)
            module = _java_cglib_enhancer_re.sub(r"\1<auto>", module)
            module = _java_assist_enhancer_re.sub(r"\1<auto>", module)
            module = _clojure_enhancer_re.sub(r"\1<auto>", module)
            if module != old_module:
                module_component.update(values=[module], hint="removed codegen marker")

    return module_component


def get_function_component(
    context,
    function,
    raw_function,
    platform,
    sourcemap_used=False,
    context_line_available=False,
):
    """
    Attempt to normalize functions by removing common platform outliers.

    - Ruby generates (random?) integers for various anonymous style functions
      such as in erb and the active_support library.
    - Block functions have metadata that we don't care about.

    The `legacy_function_logic` parameter controls if the system should
    use the frame v1 function name logic or the frame v2 logic.  The difference
    is that v2 uses the function name consistently and v1 prefers raw function
    or a trimmed version (of the truncated one) for native.  Related to this is
    the `prefer_raw_function_name` flag which just flat out prefers the
    raw function name over the non raw one.
    """
    from sentry.stacktraces.functions import trim_function_name

    behavior_family = get_behavior_family_for_platform(platform)

    # We started trimming function names in csharp late which changed the
    # inputs to the grouping code.  Where previously the `function` attribute
    # contained the raw and untrimmed strings, it now contains the trimmed one
    # which is preferred by the frame component.  Because of this we tell the
    # component to prefer the raw function name over the function name for
    # csharp.
    # TODO: if a frame:v5 is added the raw function name should not be preferred
    # for csharp.
    prefer_raw_function_name = platform == "csharp"

    if context["legacy_function_logic"] or prefer_raw_function_name:
        func = raw_function or function
    else:
        func = function or raw_function
        if not raw_function and function:
            func = trim_function_name(func, platform)

    if not func:
        return GroupingComponent(id="function")

    function_component = GroupingComponent(
        id="function", values=[func], similarity_encoder=ident_encoder
    )

    if platform == "ruby":
        if func.startswith("block "):
            function_component.update(values=["block"], hint="ruby block")
        else:
            new_function = _ruby_erb_func.sub("", func)
            if new_function != func:
                function_component.update(
                    values=[new_function], hint="removed generated erb template suffix"
                )

    elif platform == "php":
        if func.startswith(("[Anonymous", "class@anonymous\x00")):
            function_component.update(contributes=False, hint="ignored anonymous function")
        if context["php_detect_anonymous_classes"] and func.startswith("class@anonymous"):
            new_function = func.rsplit("::", 1)[-1]
            if new_function != func:
                function_component.update(values=[new_function], hint="anonymous class method")

    elif platform == "java":
        if func.startswith("lambda$"):
            function_component.update(contributes=False, hint="ignored lambda function")

    elif behavior_family == "native":
        if func in ("<redacted>", "<unknown>"):
            function_component.update(contributes=False, hint="ignored unknown function")
        elif context["legacy_function_logic"]:
            new_function = trim_function_name(func, platform, normalize_lambdas=False)
            if new_function != func:
                function_component.update(values=[new_function], hint="isolated function")

    elif context["javascript_fuzzing"] and behavior_family == "javascript":
        # This changes Object.foo or Foo.foo into foo so that we can
        # resolve some common cross browser differences
        new_function = func.rsplit(".", 1)[-1]
        if new_function != func:
            function_component.update(values=[new_function], hint="trimmed javascript function")

        # if a sourcemap was used for this frame and we know that we can
        # use the context line information we no longer want to use the
        # function name.  The reason for this is that function names in
        # sourcemaps are unreliable by the nature of sourcemaps and thus a
        # bad indicator for grouping.
        if sourcemap_used and context_line_available:
            function_component.update(
                contributes=False,
                contributes_to_similarity=True,
                hint="ignored because sourcemap used and context line available",
            )

    return function_component


@strategy(
    ids=["frame:v1"],
    interfaces=["frame"],
)
def frame(frame, event, context, **meta):
    platform = frame.platform or event.platform

    # Safari throws [native code] frames in for calls like ``forEach``
    # whereas Chrome ignores these. Let's remove it from the hashing algo
    # so that they're more likely to group together
    filename_component = get_filename_component(
        frame.abs_path, frame.filename, platform, allow_file_origin=context["javascript_fuzzing"]
    )

    # if we have a module we use that for grouping.  This will always
    # take precedence over the filename if it contributes
    module_component = get_module_component(frame.abs_path, frame.module, platform)
    if module_component.contributes and filename_component.contributes:
        filename_component.update(
            contributes=False, contributes_to_similarity=True, hint="module takes precedence"
        )

    context_line_component = None

    # If we are allowed to use the contextline we add it now.
    if platform in context["contextline_platforms"]:
        context_line_component = get_contextline_component(
            frame,
            platform,
            function=frame.function,
            context=context,
        )

    function_component = get_function_component(
        context=context,
        function=frame.function,
        raw_function=frame.raw_function,
        platform=platform,
        sourcemap_used=frame.data and frame.data.get("sourcemap") is not None,
        context_line_available=context_line_component and context_line_component.contributes,
    )

    values = [module_component, filename_component, function_component]
    if context_line_component is not None:
        values.append(context_line_component)

    rv = GroupingComponent(id="frame", values=values)

    # if we are in javascript fuzzing mode we want to disregard some
    # frames consistently.  These force common bad stacktraces together
    # to have a common hash at the cost of maybe skipping over frames that
    # would otherwise be useful.
    if context["javascript_fuzzing"] and get_behavior_family_for_platform(platform) == "javascript":
        func = frame.raw_function or frame.function
        if func:
            func = func.rsplit(".", 1)[-1]
        # special case empty functions not to have a hint
        if not func:
            function_component.update(contributes=False)
        elif (
            func
            in (
                "?",
                "<anonymous function>",
                "<anonymous>",
                "Anonymous function",
            )
            or func.endswith("/<")
        ):
            function_component.update(contributes=False, hint="ignored unknown function name")
        if (func == "eval") or frame.abs_path in (
            "[native code]",
            "native code",
            "eval code",
            "<anonymous>",
        ):
            rv.update(contributes=False, hint="ignored low quality javascript frame")

    if context["is_recursion"]:
        rv.update(contributes=False, hint="ignored due to recursion")

    return rv


def get_contextline_component(frame, platform, function, context):
    """Returns a contextline component.  The caller's responsibility is to
    make sure context lines are only used for platforms where we trust the
    quality of the sourcecode.  It does however protect against some bad
    JavaScript environments based on origin checks.
    """
    line = " ".join((frame.context_line or "").expandtabs(2).split())
    if not line:
        return GroupingComponent(id="context-line")

    component = GroupingComponent(
        id="context-line", values=[line], similarity_encoder=ident_encoder
    )
    if line:
        if len(frame.context_line) > 120:
            component.update(hint="discarded because line too long", contributes=False)
        elif get_behavior_family_for_platform(platform) == "javascript":
            if context["with_context_line_file_origin_bug"]:
                if has_url_origin(frame.abs_path, allow_file_origin=True):
                    component.update(hint="discarded because from URL origin", contributes=False)
            elif not function and has_url_origin(frame.abs_path):
                component.update(
                    hint="discarded because from URL origin and no function", contributes=False
                )

    return component


@strategy(id="stacktrace:v1", interfaces=["stacktrace"], score=1800)
def stacktrace(stacktrace, context, **meta):
    if context["hierarchical_grouping"]:
        with context:
            context["variant"] = "app"

            variants = {
                f"{n}frames": _single_stacktrace_variant(stacktrace, context, meta, max_frames=n)
                for n in range(5)
            }
            variants["app"] = _single_stacktrace_variant(stacktrace, context, meta)
            return MultipleVariants(variants)
    else:
        assert context["variant"] is None
        return call_with_variants(
            _single_stacktrace_variant, ["!system", "app"], stacktrace, context=context, meta=meta
        )


def _single_stacktrace_variant(stacktrace, context, meta, max_frames=-1):
    variant = context["variant"]

    frames = stacktrace.frames

    values = []
    prev_frame = None
    frames_for_filtering = []
    for frame in frames:
<<<<<<< HEAD
        frame_component = context.get_grouping_component(frame, **meta)
        if variant == "app" and not frame.in_app:
            frame_component.update(contributes=False, hint="non app frame")
        elif prev_frame is not None and is_recursion_v1(frame, prev_frame):
            frame_component.update(contributes=False, hint="ignored due to recursion")
=======
        with context:
            context["is_recursion"] = is_recursion_v1(frame, prev_frame)
            frame_component = context.get_grouping_component(frame, **meta)
        if variant == "app" and not frame.in_app:
            frame_component.update(contributes=False, hint="non app frame")
>>>>>>> e9df6156
        values.append(frame_component)
        frames_for_filtering.append(frame.get_raw_data())
        prev_frame = frame

    # Special case for JavaScript where we want to ignore single frame
    # stacktraces in certain cases where those would be of too low quality
    # for grouping.
    if (
        len(frames) == 1
        and values[0].contributes
        and get_behavior_family_for_platform(frames[0].platform or meta["event"].platform)
        == "javascript"
        and not frames[0].function
        and frames[0].is_url()
    ):
        values[0].update(contributes=False, hint="ignored single non-URL JavaScript frame")

    return context.config.enhancements.assemble_stacktrace_component(
        values,
        frames_for_filtering,
        meta["event"].platform,
        similarity_self_encoder=_stacktrace_encoder,
        max_frames=max_frames,
    )


@stacktrace.variant_processor
def stacktrace_variant_processor(variants, context, **meta):
    return remove_non_stacktrace_variants(variants)


def _stacktrace_encoder(id, stacktrace):
    encoded_frames = []

    for frame in stacktrace.values:
        encoded = {}
        for (component_id, shingle_label), features in frame.encode_for_similarity():
            assert (
                shingle_label == "ident-shingle"
            ), "Frames cannot use anything other than ident shingles for now"

            if not features:
                continue

            assert (
                len(features) == 1 and component_id not in encoded
            ), "Frames cannot use anything other than ident shingles for now"
            encoded[component_id] = features[0]

        if encoded:
            # add frozen dict
            encoded_frames.append(tuple(sorted(encoded.items())))

    if len(encoded_frames) < 2:
        if encoded_frames:
            yield (id, "frames-ident"), encoded_frames
        return

    yield (id, "frames-pairs"), shingle(2, encoded_frames)


@strategy(
    ids=["single-exception:v1"],
    interfaces=["singleexception"],
)
def single_exception(exception, context, **meta):
    type_component = GroupingComponent(
        id="type",
        values=[exception.type] if exception.type else [],
        similarity_encoder=ident_encoder,
    )

    if exception.mechanism and exception.mechanism.synthetic:
        type_component.update(contributes=False, hint="ignored because exception is synthetic")

    if exception.stacktrace is not None:
        stacktrace_variants = context.get_grouping_component(exception.stacktrace, **meta).variants
    else:
        stacktrace_variants = {
            "app": GroupingComponent(id="stacktrace"),
        }

    rv = {}

    for variant, stacktrace_component in stacktrace_variants.items():
        values = [stacktrace_component, type_component]

        if context["with_exception_value_fallback"]:
            value_component = GroupingComponent(
                id="value", similarity_encoder=text_shingle_encoder(5)
            )

            value_in = exception.value
            if value_in is not None:
                value_trimmed = trim_message_for_grouping(value_in)
                hint = "stripped common values" if value_in != value_trimmed else None
                if value_trimmed:
                    value_component.update(values=[value_trimmed], hint=hint)

            if stacktrace_component.contributes and value_component.contributes:
                value_component.update(
                    contributes=False,
                    contributes_to_similarity=True,
                    hint="ignored because stacktrace takes precedence",
                )

            values.append(value_component)

        rv[variant] = GroupingComponent(id="exception", values=values)

    return MultipleVariants(rv)


@strategy(id="chained-exception:v1", interfaces=["exception"], score=2000)
def chained_exception(chained_exception, context, **meta):
    # Case 1: we have a single exception, use the single exception
    # component directly to avoid a level of nesting
    exceptions = chained_exception.exceptions()
    if len(exceptions) == 1:
        return context.get_grouping_component(exceptions[0], **meta)

    # Case 2: produce a component for each chained exception
    rv = {}
    for exception in exceptions:
        variants = context.get_grouping_component(exception, **meta)

        for variant, component in variants.variants.items():
            rv.setdefault(variant, []).append(component)

    return MultipleVariants(
        {k: GroupingComponent(id="chained-exception", values=v) for k, v in rv.items()}
    )


@chained_exception.variant_processor
def chained_exception_variant_processor(variants, context, **meta):
    return remove_non_stacktrace_variants(variants)


@strategy(id="threads:v1", interfaces=["threads"], score=1900)
def threads(threads_interface, context, **meta):
    thread_count = len(threads_interface.values)
    if thread_count != 1:
        return MultipleVariants(
            {
                "app": GroupingComponent(
                    id="threads",
                    contributes=False,
                    hint="ignored because contains %d threads" % thread_count,
                )
            }
        )

    stacktrace = threads_interface.values[0].get("stacktrace")
    if not stacktrace:
        return MultipleVariants(
            {
                "app": GroupingComponent(
                    id="threads", contributes=False, hint="thread has no stacktrace"
                ),
            }
        )

    rv = {}

    for variant, stacktrace_component in context.get_grouping_component(
        stacktrace, **meta
    ).variants.items():
        rv[variant] = GroupingComponent(id="threads", values=[stacktrace_component])

    return MultipleVariants(rv)


@threads.variant_processor
def threads_variant_processor(variants, context, **meta):
    return remove_non_stacktrace_variants(variants)<|MERGE_RESOLUTION|>--- conflicted
+++ resolved
@@ -370,19 +370,11 @@
     prev_frame = None
     frames_for_filtering = []
     for frame in frames:
-<<<<<<< HEAD
-        frame_component = context.get_grouping_component(frame, **meta)
-        if variant == "app" and not frame.in_app:
-            frame_component.update(contributes=False, hint="non app frame")
-        elif prev_frame is not None and is_recursion_v1(frame, prev_frame):
-            frame_component.update(contributes=False, hint="ignored due to recursion")
-=======
         with context:
             context["is_recursion"] = is_recursion_v1(frame, prev_frame)
             frame_component = context.get_grouping_component(frame, **meta)
         if variant == "app" and not frame.in_app:
             frame_component.update(contributes=False, hint="non app frame")
->>>>>>> e9df6156
         values.append(frame_component)
         frames_for_filtering.append(frame.get_raw_data())
         prev_frame = frame
