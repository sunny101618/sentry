"""
sentry.testutils.cases
~~~~~~~~~~~~~~~~~~~~~~

:copyright: (c) 2010-2014 by the Sentry Team, see AUTHORS for more details.
:license: BSD, see LICENSE for more details.
"""

from __future__ import absolute_import

__all__ = ('TestCase', 'TransactionTestCase', 'APITestCase')

import base64
import os.path
import urllib

from django.conf import settings
from django.contrib.auth import login
from django.core.cache import cache
from django.core.management import call_command
from django.core.urlresolvers import reverse
from django.db import connections, DEFAULT_DB_ALIAS
from django.http import HttpRequest
from django.test import TestCase, TransactionTestCase
from django.test.client import Client
from django.utils.importlib import import_module
from exam import before, Exam
from nydus.db import create_cluster
from rest_framework.test import APITestCase as BaseAPITestCase

from sentry.constants import MODULE_ROOT
from sentry.models import GroupMeta, ProjectOption
from sentry.rules import EventState
from sentry.utils import json

from .fixtures import Fixtures
from .helpers import get_auth_header


def create_redis_conn():
    options = {
        'engine': 'nydus.db.backends.redis.Redis',
    }
    options.update(settings.SENTRY_REDIS_OPTIONS)

    return create_cluster(options)

_redis_conn = create_redis_conn()


def flush_redis():
    _redis_conn.flushdb()


class BaseTestCase(Fixtures, Exam):
    urls = 'tests.sentry.web.urls'

    def assertRequiresAuthentication(self, path, method='GET'):
        resp = getattr(self.client, method.lower())(path)
        assert resp.status_code == 302
        assert resp['Location'] == 'http://testserver' + reverse('sentry-login')

<<<<<<< HEAD
    def setUp(self):
        super(BaseTestCase, self).setUp()

=======
    @before
    def setup_session(self):
>>>>>>> 9b1bbf9e
        engine = import_module(settings.SESSION_ENGINE)

        session = engine.SessionStore()
        session.save()

        self.session = session

    def save_session(self):
        self.session.save()

        cookie_data = {
            'max-age': None,
            'path': '/',
            'domain': settings.SESSION_COOKIE_DOMAIN,
            'secure': settings.SESSION_COOKIE_SECURE or None,
            'expires': None,
        }

        session_cookie = settings.SESSION_COOKIE_NAME
        self.client.cookies[session_cookie] = self.session.session_key
        self.client.cookies[session_cookie].update(cookie_data)

    def login_as(self, user):
        user.backend = settings.AUTHENTICATION_BACKENDS[0]

        request = HttpRequest()
        request.session = self.session

        login(request, user)
        request.user = user

        # Save the session values.
        self.save_session()

    def login_as(self, user):
        user.backend = settings.AUTHENTICATION_BACKENDS[0]

        request = HttpRequest()
        request.session = self.session

        login(request, user)
        request.user = user

        # Save the session values.
        self.save_session()

    def load_fixture(self, filepath):
        filepath = os.path.join(
            MODULE_ROOT,
            'tests',
            'fixtures',
            filepath,
        )
        with open(filepath, 'rb') as fp:
            return fp.read()

    def _pre_setup(self):
        super(BaseTestCase, self)._pre_setup()

        cache.clear()
        ProjectOption.objects.clear_local_cache()
        GroupMeta.objects.clear_local_cache()

    def _post_teardown(self):
        super(BaseTestCase, self)._post_teardown()

        flush_redis()

    def _makeMessage(self, data):
        return json.dumps(data)

    def _makePostMessage(self, data):
        return base64.b64encode(self._makeMessage(data))

    def _postWithHeader(self, data, key=None, secret=None):
        if key is None:
            key = self.projectkey.public_key
            secret = self.projectkey.secret_key

        message = self._makePostMessage(data)
        with self.settings(CELERY_ALWAYS_EAGER=True):
            resp = self.client.post(
                reverse('sentry-api-store'), message,
                content_type='application/octet-stream',
                HTTP_X_SENTRY_AUTH=get_auth_header('_postWithHeader', key, secret),
            )
        return resp

    def _getWithReferer(self, data, key=None, referer='getsentry.com', protocol='4'):
        if key is None:
            key = self.projectkey.public_key

        headers = {}
        if referer is not None:
            headers['HTTP_REFERER'] = referer

        message = self._makeMessage(data)
        qs = {
            'sentry_version': protocol,
            'sentry_client': 'raven-js/lol',
            'sentry_key': key,
            'sentry_data': message,
        }
        with self.settings(CELERY_ALWAYS_EAGER=True):
            resp = self.client.get(
                '%s?%s' % (reverse('sentry-api-store', args=(self.project.pk,)), urllib.urlencode(qs)),
                **headers
            )
        return resp

    _postWithSignature = _postWithHeader
    _postWithNewSignature = _postWithHeader


class TestCase(BaseTestCase, TestCase):
    pass


class TransactionTestCase(BaseTestCase, TransactionTestCase):
    """
    Subclass of ``django.test.TransactionTestCase`` that quickly tears down
    fixtures and doesn't `flush` on setup.  This enables tests to be run in
    any order.
    """
    urls = 'tests.urls'

    def __call__(self, result=None):
        """
        Wrapper around default __call__ method to perform common Django test
        set up. This means that user-defined Test Cases aren't required to
        include a call to super().setUp().
        """
        self.client = getattr(self, 'client_class', Client)()
        try:
            self._pre_setup()
        except (KeyboardInterrupt, SystemExit):
            raise
        except Exception:
            import sys
            result.addError(self, sys.exc_info())
            return
        try:
            super(TransactionTestCase, self).__call__(result)
        finally:
            try:
                self._post_teardown()
            except (KeyboardInterrupt, SystemExit):
                raise
            except Exception:
                import sys
                result.addError(self, sys.exc_info())

    def _get_databases(self):
        if getattr(self, 'multi_db', False):
            return connections
        return [DEFAULT_DB_ALIAS]

    def _fixture_setup(self):
        for db in self._get_databases():
            if hasattr(self, 'fixtures') and self.fixtures:
                # We have to use this slightly awkward syntax due to the fact
                # that we're using *args and **kwargs together.
                call_command('loaddata', *self.fixtures, **{'verbosity': 0, 'database': db})

    def _fixture_teardown(self):
        for db in self._get_databases():
            call_command('flush', verbosity=0, interactive=False, database=db)


class APITestCase(BaseTestCase, BaseAPITestCase):
    pass


class RuleTestCase(TestCase):
    rule_cls = None

    def get_event(self):
        return self.event

    def get_rule(self, data=None):
        return self.rule_cls(
            project=self.project,
            data=data or {},
        )

    def get_state(self, **kwargs):
        kwargs.setdefault('is_new', True)
        kwargs.setdefault('is_regression', True)
        kwargs.setdefault('is_sample', True)
        kwargs.setdefault('rule_is_active', False)
        return EventState(**kwargs)

    def assertPasses(self, rule, event=None, **kwargs):
        if event is None:
            event = self.event
        state = self.get_state(**kwargs)
        assert rule.passes(event, state) is True

    def assertDoesNotPass(self, rule, event=None, **kwargs):
        if event is None:
            event = self.event
        state = self.get_state(**kwargs)
        assert rule.passes(event, state) is False<|MERGE_RESOLUTION|>--- conflicted
+++ resolved
@@ -60,14 +60,8 @@
         assert resp.status_code == 302
         assert resp['Location'] == 'http://testserver' + reverse('sentry-login')
 
-<<<<<<< HEAD
-    def setUp(self):
-        super(BaseTestCase, self).setUp()
-
-=======
     @before
     def setup_session(self):
->>>>>>> 9b1bbf9e
         engine = import_module(settings.SESSION_ENGINE)
 
         session = engine.SessionStore()
@@ -89,18 +83,6 @@
         session_cookie = settings.SESSION_COOKIE_NAME
         self.client.cookies[session_cookie] = self.session.session_key
         self.client.cookies[session_cookie].update(cookie_data)
-
-    def login_as(self, user):
-        user.backend = settings.AUTHENTICATION_BACKENDS[0]
-
-        request = HttpRequest()
-        request.session = self.session
-
-        login(request, user)
-        request.user = user
-
-        # Save the session values.
-        self.save_session()
 
     def login_as(self, user):
         user.backend = settings.AUTHENTICATION_BACKENDS[0]
