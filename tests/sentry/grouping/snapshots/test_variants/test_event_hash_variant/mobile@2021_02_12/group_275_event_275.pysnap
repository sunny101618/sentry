--- conflicted
+++ resolved
@@ -1,9 +1,5 @@
 ---
-<<<<<<< HEAD
-created: '2021-04-29T11:10:00.806614Z'
-=======
-created: '2021-04-30T12:13:35.793645Z'
->>>>>>> 2accf61e
+created: '2021-04-30T15:47:30.747994Z'
 creator: sentry
 source: tests/sentry/grouping/test_variants.py
 ---
@@ -61,121 +57,6 @@
         value (ignored because stacktrace takes precedence)
           "Fatal Error: EXC_BAD_ACCESS / KERN_INVALID_ADDRESS"
 --------------------------------------------------------------------------
-<<<<<<< HEAD
-app-depth-4:
-  hash: "2c1bbd635b64d5adccdb64a620044075"
-  tree_label: "<entire stacktrace>"
-  component:
-    app-depth-4*
-      exception*
-        stacktrace*
-          frame (ignored by stack trace rule (category:threadbase -group v-group))
-            function*
-              "_dispatch_root_queues_init_once"
-            package (ignored because function takes precedence)
-              "libdispatch.dylib"
-          frame (ignored by stack trace rule (category:threadbase -group v-group))
-            function*
-              "start_wqthread"
-            package (ignored because function takes precedence)
-              "libsystem_pthread.dylib"
-          frame (ignored by stack trace rule (category:threadbase -group v-group))
-            function*
-              "_pthread_wqthread"
-            package (ignored because function takes precedence)
-              "libsystem_pthread.dylib"
-          frame (ignored by stack trace rule (category:threadbase -group v-group))
-            function*
-              "_dispatch_worker_thread2"
-            package (ignored because function takes precedence)
-              "libdispatch.dylib"
-          frame (ignored by stack trace rule (category:threadbase -group v-group))
-            function*
-              "_dispatch_root_queue_drain"
-            package (ignored because function takes precedence)
-              "libdispatch.dylib"
-          frame (ignored by stack trace rule (category:threadbase -group v-group))
-            function*
-              "_dispatch_client_callout"
-            package (ignored because function takes precedence)
-              "libdispatch.dylib"
-          frame*
-            function*
-              "stripped_application_code"
-          frame (ignored due to recursion)
-            function*
-              "stripped_application_code"
-          frame (ignored by stack trace rule (category:indirection -group))
-            filename (discarded native filename for grouping stability)
-              "function_template.hpp"
-            function*
-              "boost::function0<T>::operator()"
-          frame*
-            function*
-              "stripped_application_code"
-          frame (ignored due to recursion)
-            function*
-              "stripped_application_code"
-          frame (ignored due to recursion)
-            function*
-              "stripped_application_code"
-          frame (ignored by stack trace rule (category:indirection -group))
-            filename (discarded native filename for grouping stability)
-              "function_template.hpp"
-            function*
-              "boost::function0<T>::operator()"
-          frame*
-            function*
-              "stripped_application_code"
-          frame (ignored due to recursion)
-            function*
-              "stripped_application_code"
-          frame (ignored due to recursion)
-            function*
-              "stripped_application_code"
-          frame (ignored due to recursion)
-            function*
-              "stripped_application_code"
-          frame (ignored due to recursion)
-            function*
-              "stripped_application_code"
-          frame (ignored due to recursion)
-            function*
-              "stripped_application_code"
-          frame (ignored due to recursion)
-            function*
-              "stripped_application_code"
-          frame (ignored due to recursion)
-            function*
-              "stripped_application_code"
-          frame (ignored due to recursion)
-            function*
-              "stripped_application_code"
-          frame (ignored due to recursion)
-            function*
-              "stripped_application_code"
-          frame (ignored due to recursion)
-            function*
-              "stripped_application_code"
-          frame (ignored due to recursion)
-            function*
-              "stripped_application_code"
-          frame (ignored due to recursion)
-            function*
-              "stripped_application_code"
-          frame (ignored due to recursion)
-            function*
-              "stripped_application_code"
-          frame (ignored by stack trace rule (category:internals -group))
-            function*
-              "_INTERNAL34b3029b::`anonymous namespace'::Convert4444_8uTo4444_32f<T>"
-        type (ignored because type is platform-specific)
-          "EXC_BAD_ACCESS / KERN_INVALID_ADDRESS"
-        value (ignored because stacktrace takes precedence)
-          "Fatal Error: EXC_BAD_ACCESS / KERN_INVALID_ADDRESS"
---------------------------------------------------------------------------
-=======
->>>>>>> 2accf61e
 system:
   hash: "2c1bbd635b64d5adccdb64a620044075"
   tree_label: "<entire stacktrace>"
