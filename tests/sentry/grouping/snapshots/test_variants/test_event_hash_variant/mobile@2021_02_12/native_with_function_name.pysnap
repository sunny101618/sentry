--- conflicted
+++ resolved
@@ -1,9 +1,5 @@
 ---
-<<<<<<< HEAD
-created: '2021-04-29T11:10:02.249688Z'
-=======
-created: '2021-04-30T12:13:37.603108Z'
->>>>>>> 2accf61e
+created: '2021-04-30T15:47:32.113533Z'
 creator: sentry
 source: tests/sentry/grouping/test_variants.py
 ---
@@ -131,49 +127,6 @@
         value (ignored because stacktrace takes precedence)
           "Fatal Error: EXC_BAD_ACCESS / KERN_INVALID_ADDRESS"
 --------------------------------------------------------------------------
-<<<<<<< HEAD
-app-depth-5:
-  hash: "a07df792479c5ba46fc056236749b796"
-  tree_label: "<entire stacktrace>"
-  component:
-    app-depth-5*
-      exception*
-        stacktrace*
-          frame*
-            filename (discarded native filename for grouping stability)
-              "main.cpp"
-            function*
-              "main"
-            package (ignored because function takes precedence)
-              "crash"
-          frame*
-            filename (discarded native filename for grouping stability)
-              "main.cpp"
-            function*
-              "`anonymous namespace'::start"
-            package (ignored because function takes precedence)
-              "crash"
-          frame*
-            filename (discarded native filename for grouping stability)
-              "main.cpp"
-            function*
-              "`anonymous namespace'::crash"
-            package (ignored because function takes precedence)
-              "crash"
-          frame*
-            filename (discarded native filename for grouping stability)
-              "main.cpp"
-            function*
-              "`anonymous namespace'::something::nested::Foo<T>::crash"
-            package (ignored because function takes precedence)
-              "crash"
-        type (ignored because type is platform-specific)
-          "EXC_BAD_ACCESS / KERN_INVALID_ADDRESS"
-        value (ignored because stacktrace takes precedence)
-          "Fatal Error: EXC_BAD_ACCESS / KERN_INVALID_ADDRESS"
---------------------------------------------------------------------------
-=======
->>>>>>> 2accf61e
 system:
   hash: "a07df792479c5ba46fc056236749b796"
   tree_label: "<entire stacktrace>"
