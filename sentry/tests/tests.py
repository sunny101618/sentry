# -*- coding: utf-8 -*-

import base64
try:
    import cPickle as pickle
except ImportError:
    import pickle
import getpass
import logging
import os.path
import sys
import threading

from django.contrib.auth.models import User
from django.core import mail
from django.core.handlers.wsgi import WSGIRequest, WSGIHandler
from django.core.urlresolvers import reverse
from django.core.signals import got_request_exception
from django.core.servers import basehttp
from django.test.client import Client
from django.test import TestCase
from django.utils.encoding import smart_unicode
from django.utils import simplejson

from sentry import settings
from sentry.helpers import transform
from sentry.models import Message, GroupedMessage
from sentry.client.base import SentryClient
from sentry.client.models import sentry_exception_handler, get_client

from models import TestModel, DuplicateKeyModel

class TestServerThread(threading.Thread):
    """Thread for running a http server while tests are running."""

    def __init__(self, address, port):
        self.address = address
        self.port = port
        self._stopevent = threading.Event()
        self.started = threading.Event()
        self.error = None
        super(TestServerThread, self).__init__()

    def run(self):
        """Sets up test server and database and loops over handling http requests."""
        from django.conf import settings
        try:
            handler = basehttp.AdminMediaHandler(WSGIHandler())
            server_address = (self.address, self.port)
            httpd = basehttp.StoppableWSGIServer(server_address, basehttp.WSGIRequestHandler)
            httpd.set_app(handler)
            self.started.set()
        except basehttp.WSGIServerException, e:
            self.error = e
            self.started.set()
            return

        # Must do database stuff in this new thread if database in memory.
        if settings.DATABASE_ENGINE == 'sqlite3' \
            and (not settings.TEST_DATABASE_NAME or settings.TEST_DATABASE_NAME == ':memory:'):
            # Import the fixture data into the test database.
            if hasattr(self, 'fixtures'):
                # We have to use this slightly awkward syntax due to the fact
                # that we're using *args and **kwargs together.
                call_command('loaddata', *self.fixtures, **{'verbosity': 0})

        # Loop until we get a stop event.
        while not self._stopevent.isSet():
            httpd.handle_request()

    def join(self, timeout=None):
        """Stop the thread and wait for it to finish."""
        self._stopevent.set()
        threading.Thread.join(self, timeout)

def conditional_on_module(module):
    def wrapped(func):
        def inner(self, *args, **kwargs):
            try:
                __import__(module)
            except ImportError:
                print "Skipping test: %s.%s" % (self.__class__.__name__, func.__name__)
            else:
                return func(self, *args, **kwargs)
        return inner
    return wrapped

class RequestFactory(Client):
    # Used to generate request objects.
    def request(self, **request):
        environ = {
            'HTTP_COOKIE': self.cookies,
            'PATH_INFO': '/',
            'QUERY_STRING': '',
            'REQUEST_METHOD': 'GET',
            'SCRIPT_NAME': '',
            'SERVER_NAME': 'testserver',
            'SERVER_PORT': 80,
            'SERVER_PROTOCOL': 'HTTP/1.1',
        }
        environ.update(self.defaults)
        environ.update(request)
        return WSGIRequest(environ)
 
RF = RequestFactory()

class SentryTestCase(TestCase):
    urls = 'sentry.tests.urls'

    def setUp(self):
        self._handlers = None
        self._level = None
        self.logger = logging.getLogger('sentry')
        self.logger.addHandler(logging.StreamHandler())
        Message.objects.all().delete()
        GroupedMessage.objects.all().delete()

    def tearDown(self):
        self.tearDownHandler()
        
    def setUpHandler(self):
        self.tearDownHandler()
        from sentry.client.handlers import SentryHandler
        
        logger = logging.getLogger()
        self._handlers = logger.handlers
        self._level = logger.level

        for h in self._handlers:
            # TODO: fix this, for now, I don't care.
            logger.removeHandler(h)
    
        logger.setLevel(logging.DEBUG)
        sentry_handler = SentryHandler()
        logger.addHandler(sentry_handler)
    
    def tearDownHandler(self):
        if self._handlers is None:
            return
        
        logger = logging.getLogger()
        logger.removeHandler(logger.handlers[0])
        for h in self._handlers:
            logger.addHandler(h)
        
        logger.setLevel(self._level)
        self._handlers = None
        
    def testLogger(self):
        logger = logging.getLogger()
        
        self.setUpHandler()

        logger.error('This is a test error')
        self.assertEquals(Message.objects.count(), 1)
        self.assertEquals(GroupedMessage.objects.count(), 1)
        last = Message.objects.get()
        self.assertEquals(last.logger, 'root')
        self.assertEquals(last.level, logging.ERROR)
        self.assertEquals(last.message, 'This is a test error')

        logger.warning('This is a test warning')
        self.assertEquals(Message.objects.count(), 2)
        self.assertEquals(GroupedMessage.objects.count(), 2)
        last = Message.objects.all().order_by('-id')[0:1].get()
        self.assertEquals(last.logger, 'root')
        self.assertEquals(last.level, logging.WARNING)
        self.assertEquals(last.message, 'This is a test warning')
        
        logger.error('This is a test error')
        self.assertEquals(Message.objects.count(), 3)
        self.assertEquals(GroupedMessage.objects.count(), 2)
        last = Message.objects.all().order_by('-id')[0:1].get()
        self.assertEquals(last.logger, 'root')
        self.assertEquals(last.level, logging.ERROR)
        self.assertEquals(last.message, 'This is a test error')
    
        logger = logging.getLogger('test')
        logger.info('This is a test info')
        self.assertEquals(Message.objects.count(), 4)
        self.assertEquals(GroupedMessage.objects.count(), 3)
        last = Message.objects.all().order_by('-id')[0:1].get()
        self.assertEquals(last.logger, 'test')
        self.assertEquals(last.level, logging.INFO)
        self.assertEquals(last.message, 'This is a test info')
        
        logger.info('This is a test info with a url', extra=dict(url='http://example.com'))
        self.assertEquals(Message.objects.count(), 5)
        self.assertEquals(GroupedMessage.objects.count(), 4)
        last = Message.objects.all().order_by('-id')[0:1].get()
        self.assertEquals(last.url, 'http://example.com')
        
        try:
            raise ValueError('This is a test ValueError')
        except ValueError:
            logger.info('This is a test info with an exception', exc_info=sys.exc_info())
            self.assertEquals(Message.objects.count(), 6)
            self.assertEquals(GroupedMessage.objects.count(), 5)
            last = Message.objects.all().order_by('-id')[0:1].get()
            self.assertEquals(last.class_name, 'ValueError')
            self.assertEquals(last.message, 'This is a test info with an exception')
            self.assertTrue(last.data.get('__sentry__', {}).get('exc'))
    
        self.tearDownHandler()
    
    def testMiddleware(self):
        Message.objects.all().delete()
        GroupedMessage.objects.all().delete()
        
        request = RF.get("/", REMOTE_ADDR="127.0.0.1:8000")

        try:
            Message.objects.get(id=999999999)
        except Message.DoesNotExist, exc:
            sentry_exception_handler(request=request, sender=self)
        else:
            self.fail('Unable to create `Message` entry.')
        
        self.assertEquals(Message.objects.count(), 1)
        self.assertEquals(GroupedMessage.objects.count(), 1)
        last = Message.objects.get()
        self.assertEquals(last.logger, 'root')
        self.assertEquals(last.class_name, 'DoesNotExist')
        self.assertEquals(last.level, logging.ERROR)
        self.assertEquals(last.message, smart_unicode(exc))
        
    def testAPI(self):
        try:
            Message.objects.get(id=999999989)
        except Message.DoesNotExist, exc:
            error = get_client().create_from_exception(exc)
            self.assertTrue(error.data.get('__sentry__', {}).get('exc'))
        else:
            self.fail('Unable to create `Message` entry.')

        try:
            Message.objects.get(id=999999989)
        except Message.DoesNotExist, exc:
            error = get_client().create_from_exception()
            self.assertTrue(error.data.get('__sentry__', {}).get('exc'))
        else:
            self.fail('Unable to create `Message` entry.')

        self.assertEquals(Message.objects.count(), 2)
        self.assertEquals(GroupedMessage.objects.count(), 2)
        last = Message.objects.all().order_by('-id')[0:1].get()
        self.assertEquals(last.logger, 'root')
        self.assertEquals(last.class_name, 'DoesNotExist')
        self.assertEquals(last.level, logging.ERROR)
        self.assertEquals(last.message, smart_unicode(exc))
        
        get_client().create_from_text('This is an error', level=logging.DEBUG)
        
        self.assertEquals(Message.objects.count(), 3)
        self.assertEquals(GroupedMessage.objects.count(), 3)
        last = Message.objects.all().order_by('-id')[0:1].get()
        self.assertEquals(last.logger, 'root')
        self.assertEquals(last.level, logging.DEBUG)
        self.assertEquals(last.message, 'This is an error')
        
    def testAlternateDatabase(self):
        settings.DATABASE_USING = 'default'
        
        try:
            Message.objects.get(id=999999979)
        except Message.DoesNotExist, exc:
            get_client().create_from_exception(exc)
        else:
            self.fail('Unable to create `Message` entry.')
            
        self.assertEquals(Message.objects.count(), 1)
        self.assertEquals(GroupedMessage.objects.count(), 1)
        last = Message.objects.get()
        self.assertEquals(last.logger, 'root')
        self.assertEquals(last.class_name, 'DoesNotExist')
        self.assertEquals(last.level, logging.ERROR)
        self.assertEquals(last.message, smart_unicode(exc))

        settings.DATABASE_USING = None
    
    def testIncorrectUnicode(self):
        self.setUpHandler()
        
        cnt = Message.objects.count()
        value = 'רונית מגן'

        error = get_client().create_from_text(value)
        self.assertEquals(Message.objects.count(), cnt+1)
        self.assertEquals(error.message, value)

        logging.info(value)
        self.assertEquals(Message.objects.count(), cnt+2)

        x = TestModel.objects.create(data={'value': value})
        logging.warn(x)
        self.assertEquals(Message.objects.count(), cnt+3)

        try:
            raise SyntaxMessage(value)
        except Exception, exc:
            logging.exception(exc)
            logging.info('test', exc_info=sys.exc_info())
        self.assertEquals(Message.objects.count(), cnt+5)
        
        self.tearDownHandler()

    def testCorrectUnicode(self):
        self.setUpHandler()
        
        cnt = Message.objects.count()
        value = 'רונית מגן'.decode('utf-8')

        error = get_client().create_from_text(value)
        self.assertEquals(Message.objects.count(), cnt+1)
        self.assertEquals(error.message, value)

        logging.info(value)
        self.assertEquals(Message.objects.count(), cnt+2)

        x = TestModel.objects.create(data={'value': value})
        logging.warn(x)
        self.assertEquals(Message.objects.count(), cnt+3)

        try:
            raise SyntaxMessage(value)
        except Exception, exc:
            logging.exception(exc)
            logging.info('test', exc_info=sys.exc_info())
        self.assertEquals(Message.objects.count(), cnt+5)
        
        self.tearDownHandler()
    
    def testLongURLs(self):
        # Fix: #6 solves URLs > 200 characters
        error = get_client().create_from_text('hello world', url='a'*210)
        self.assertEquals(error.url, 'a'*200)
        self.assertEquals(error.data['url'], 'a'*210)
    
    def testThrashing(self):
        settings.THRASHING_LIMIT = 10
        settings.THRASHING_TIMEOUT = 60
        
        Message.objects.all().delete()
        GroupedMessage.objects.all().delete()
        
        for i in range(0, 50):
            get_client().create_from_text('hi')
        
        self.assertEquals(Message.objects.count(), settings.THRASHING_LIMIT)
    
    def testSignals(self):
        request = RF.get("/", REMOTE_ADDR="127.0.0.1:8000")

        try:
            Message.objects.get(id=999999999)
        except Message.DoesNotExist, exc:
            got_request_exception.send(sender=self.__class__, request=request)
        else:
            self.fail('Expected an exception.')
            
        self.assertEquals(Message.objects.count(), 1)
        self.assertEquals(GroupedMessage.objects.count(), 1)
        last = Message.objects.get()
        self.assertEquals(last.logger, 'root')
        self.assertEquals(last.class_name, 'DoesNotExist')
        self.assertEquals(last.level, logging.ERROR)
        self.assertEquals(last.message, smart_unicode(exc))

    def testSignalsWithoutRequest(self):
        request = RF.get("/", REMOTE_ADDR="127.0.0.1:8000")

        try:
            Message.objects.get(id=999999999)
        except Message.DoesNotExist, exc:
            got_request_exception.send(sender=self.__class__, request=None)
        else:
            self.fail('Expected an exception.')
            
        self.assertEquals(Message.objects.count(), 1)
        self.assertEquals(GroupedMessage.objects.count(), 1)
        last = Message.objects.get()
        self.assertEquals(last.logger, 'root')
        self.assertEquals(last.class_name, 'DoesNotExist')
        self.assertEquals(last.level, logging.ERROR)
        self.assertEquals(last.message, smart_unicode(exc))

    def testNoThrashing(self):
        prev = settings.THRASHING_LIMIT
        settings.THRASHING_LIMIT = 0
        
        Message.objects.all().delete()
        GroupedMessage.objects.all().delete()
        
        for i in range(0, 50):
            get_client().create_from_text('hi')
        
        self.assertEquals(Message.objects.count(), 50)

        settings.THRASHING_LIMIT = prev

    def testDatabaseMessage(self):
        from django.db import connection
        
        try:
            cursor = connection.cursor()
            cursor.execute("select foo")
        except:
            got_request_exception.send(sender=self.__class__)

        self.assertEquals(Message.objects.count(), 1)
        self.assertEquals(GroupedMessage.objects.count(), 1)

    def testIntegrityMessage(self):
        DuplicateKeyModel.objects.create()
        try:
            DuplicateKeyModel.objects.create()
        except:
            got_request_exception.send(sender=self.__class__)
        else:
            self.fail('Excepted an IntegrityMessage to be raised.')

        self.assertEquals(Message.objects.count(), 1)
        self.assertEquals(GroupedMessage.objects.count(), 1)

    def testViewException(self):
        self.assertRaises(Exception, self.client.get, reverse('sentry-raise-exc'))
        
        self.assertEquals(Message.objects.count(), 1)
        self.assertEquals(GroupedMessage.objects.count(), 1)
        last = Message.objects.get()
        self.assertEquals(last.logger, 'root')
        self.assertEquals(last.class_name, 'Exception')
        self.assertEquals(last.level, logging.ERROR)
        self.assertEquals(last.message, 'view exception')
        self.assertEquals(last.view, 'sentry.tests.views.raise_exc')

    def testRequestMiddlwareException(self):
        from django.conf import settings
        orig = list(settings.MIDDLEWARE_CLASSES)
        settings.MIDDLEWARE_CLASSES = orig + ['sentry.tests.middleware.BrokenRequestMiddleware',]
        
        self.assertRaises(ImportError, self.client.get, reverse('sentry'))
        self.assertEquals(Message.objects.count(), 1)
        self.assertEquals(GroupedMessage.objects.count(), 1)
        last = Message.objects.get()
        self.assertEquals(last.logger, 'root')
        self.assertEquals(last.class_name, 'ImportError')
        self.assertEquals(last.level, logging.ERROR)
        self.assertEquals(last.message, 'request')
        self.assertEquals(last.view, 'sentry.tests.middleware.process_request')
        
        settings.MIDDLEWARE_CLASSES = orig

    # XXX: Django doesn't handle response middleware exceptions (yet)
    # def testResponseMiddlwareException(self):
    #     from django.conf import settings
    #     orig = list(settings.MIDDLEWARE_CLASSES)
    #     settings.MIDDLEWARE_CLASSES = orig + ['sentry.tests.middleware.BrokenResponseMiddleware',]
    #     
    #     self.assertRaises(ImportError, self.client.get, reverse('sentry'))
    #     self.assertEquals(Message.objects.count(), 1)
    #     self.assertEquals(GroupedMessage.objects.count(), 1)
    #     last = Message.objects.get()
    #     self.assertEquals(last.logger, 'root')
    #     self.assertEquals(last.class_name, 'ImportError')
    #     self.assertEquals(last.level, logging.ERROR)
    #     self.assertEquals(last.message, 'response')
    #     self.assertEquals(last.view, 'sentry.tests.middleware.process_response')
    #     
    #     settings.MIDDLEWARE_CLASSES = orig

    def testViewMiddlewareException(self):
        from django.conf import settings
        orig = list(settings.MIDDLEWARE_CLASSES)
        settings.MIDDLEWARE_CLASSES = orig + ['sentry.tests.middleware.BrokenViewMiddleware',]
        
        self.assertRaises(ImportError, self.client.get, reverse('sentry'))
        self.assertEquals(Message.objects.count(), 1)
        self.assertEquals(GroupedMessage.objects.count(), 1)
        last = Message.objects.get()
        self.assertEquals(last.logger, 'root')
        self.assertEquals(last.class_name, 'ImportError')
        self.assertEquals(last.level, logging.ERROR)
        self.assertEquals(last.message, 'view')
        self.assertEquals(last.view, 'sentry.tests.middleware.process_view')
        
        settings.MIDDLEWARE_CLASSES = orig

    def testSettingName(self):
        orig = settings.NAME
        settings.NAME = 'foo'
        
        self.assertRaises(Exception, self.client.get, reverse('sentry-raise-exc'))

        self.assertEquals(Message.objects.count(), 1)
        self.assertEquals(GroupedMessage.objects.count(), 1)
        last = Message.objects.get()
        self.assertEquals(last.logger, 'root')
        self.assertEquals(last.class_name, 'Exception')
        self.assertEquals(last.level, logging.ERROR)
        self.assertEquals(last.message, 'view exception')
        self.assertEquals(last.server_name, 'foo')
        self.assertEquals(last.view, 'sentry.tests.views.raise_exc')
        
        settings.NAME = orig

<<<<<<< HEAD

=======
>>>>>>> 37c4ca5b
class SentryViewsTest(TestCase):
    urls = 'sentry.tests.urls'
    fixtures = ['sentry/tests/fixtures/views.json']
    
    def setUp(self):
        settings.DATABASE_USING = None
        self._handlers = None
        self._level = None
        settings.DEBUG = False
        self.user = User(username="admin", email="admin@localhost", is_staff=True, is_superuser=True)
        self.user.set_password('admin')
        self.user.save()
    
    def tearDown(self):
        self.tearDownHandler()
        
    def setUpHandler(self):
        self.tearDownHandler()
        from sentry.client.handlers import SentryHandler
        
        logger = logging.getLogger()
        self._handlers = logger.handlers
        self._level = logger.level

        for h in self._handlers:
            # TODO: fix this, for now, I don't care.
            logger.removeHandler(h)
    
        logger.setLevel(logging.DEBUG)
        sentry_handler = SentryHandler()
        logger.addHandler(sentry_handler)
    
    def tearDownHandler(self):
        if self._handlers is None:
            return
        
        logger = logging.getLogger()
        logger.removeHandler(logger.handlers[0])
        for h in self._handlers:
            logger.addHandler(h)
        
        logger.setLevel(self._level)
        self._handlers = None

    def testTestAuth(self):
        resp = self.client.get(reverse('sentry'), follow=True)
        self.assertEquals(resp.status_code, 200)
        self.assertTemplateUsed(resp, 'sentry/login.html')

    def testDashboard(self):
        self.client.login(username='admin', password='admin')
        resp = self.client.get(reverse('sentry'), follow=True)
        self.assertEquals(resp.status_code, 200)
        self.assertTemplateUsed(resp, 'sentry/index.html')
        group = resp.context['message_list'][0]
        self.assertEquals(group.times_seen, 7)
        self.assertEquals(group.class_name, 'AttributeError')
        self.assertEquals(len(resp.context['message_list']), 4)

    def testGroup(self):
        self.client.login(username='admin', password='admin')
        resp = self.client.get(reverse('sentry-group', args=[2]), follow=True)
        self.assertEquals(resp.status_code, 200)
        self.assertTemplateUsed(resp, 'sentry/group.html')

class RemoteSentryTest(TestCase):
    urls = 'sentry.tests.urls'
    
    def start_test_server(self, address='localhost', port=8000):
        """Creates a live test server object (instance of WSGIServer)."""
        self.server_thread = TestServerThread(address, port)
        self.server_thread.start()
        self.server_thread.started.wait()
        if self.server_thread.error:
            raise self.server_thread.error

    def stop_test_server(self):
        if self.server_thread:
            self.server_thread.join()
    
    def setUp(self):
        self.server_thread = None
        settings.REMOTE_URL = ['http://localhost:8000%s' % reverse('sentry-store')]
        logger = logging.getLogger('sentry')
        for h in logger.handlers:
            logger.removeHandler(h)
        logger.addHandler(logging.StreamHandler())

    def tearDown(self):
        self.stop_test_server()
        settings.REMOTE_URL = None

    def testNoKey(self):
        resp = self.client.post(reverse('sentry-store'))
        self.assertEquals(resp.status_code, 403)
        self.assertEquals(resp.content, 'Invalid credentials')

    def testNoData(self):
        resp = self.client.post(reverse('sentry-store'), {
            'key': settings.KEY,
        })
        self.assertEquals(resp.status_code, 403)
        self.assertEquals(resp.content, 'Missing data')

    def testBadData(self):
        resp = self.client.post(reverse('sentry-store'), {
            'key': settings.KEY,
            'data': 'hello world',
        })
        self.assertEquals(resp.status_code, 403)
        self.assertEquals(resp.content, 'Bad data')

    def testCorrectData(self):
        kwargs = {'message': 'hello', 'server_name': 'not_dcramer.local', 'level': 40}
        resp = self.client.post(reverse('sentry-store'), {
            'data': base64.b64encode(pickle.dumps(transform(kwargs)).encode('zlib')),
            'key': settings.KEY,
        })
        self.assertEquals(resp.status_code, 200)
        instance = Message.objects.get()
        self.assertEquals(instance.message, 'hello')
        self.assertEquals(instance.server_name, 'not_dcramer.local')
        self.assertEquals(instance.level, 40)

    def testUngzippedData(self):
        kwargs = {'message': 'hello', 'server_name': 'not_dcramer.local', 'level': 40}
        resp = self.client.post(reverse('sentry-store'), {
            'data': base64.b64encode(pickle.dumps(transform(kwargs))),
            'key': settings.KEY,
        })
        self.assertEquals(resp.status_code, 200)
        instance = Message.objects.get()
        self.assertEquals(instance.message, 'hello')
        self.assertEquals(instance.server_name, 'not_dcramer.local')
        self.assertEquals(instance.level, 40)

    def testByteSequence(self):
        """
        invalid byte sequence for encoding "UTF8": 0xedb7af
        """
        fname = os.path.join(os.path.dirname(__file__), 'fixtures/encode_error.json')
        kwargs = simplejson.load(open(fname))
        
        resp = self.client.post(reverse('sentry-store'), {
            'data': base64.b64encode(pickle.dumps(transform(kwargs)).encode('zlib')),
            'key': settings.KEY,
        })
        self.assertEquals(resp.status_code, 200)
        instance = Message.objects.get()
        self.assertEquals(instance.message, 'hello')
        self.assertEquals(instance.server_name, 'localhost')
        self.assertEquals(instance.level, 40)
        self.assertTrue(instance.data['__sentry__']['exc'])

    # def testProcess(self):
    #     self.start_test_server()
    #     SentryClient.process(message='hello')
    #     instance = Message.objects.all().order_by('-id')[0]
    #     self.assertEquals(instance.message, 'hello')
    #     self.stop_test_server()
    # 
    # def testExternal(self):
    #     self.start_test_server()
    #     self.assertRaises(Exception, self.client.get, '/?test')
    #     instance = Message.objects.all().order_by('-id')[0]
    #     self.assertEquals(instance.message, 'view exception')
    #     self.assertEquals(instance.url, 'http://testserver/?test')
    #     self.stop_test_server()

class SentryFeedsTest(TestCase):
    fixtures = ['sentry/tests/fixtures/feeds.json']
    urls = 'sentry.tests.urls'
    
    def testMessageFeed(self):
        response = self.client.get(reverse('sentry-feed-messages'))
        self.assertEquals(response.status_code, 200)
        self.assertTrue(response.content.startswith('<?xml version="1.0" encoding="utf-8"?>'))
        self.assertTrue('<link>http://testserver/</link>' in response.content)
        self.assertTrue('<title>log messages</title>' in response.content)
        self.assertTrue('<link>http://testserver/group/1</link>' in response.content, response.content)
        self.assertTrue('<title>TypeError: exceptions must be old-style classes or derived from BaseException, not NoneType</title>' in response.content)

    def testSummaryFeed(self):
        response = self.client.get(reverse('sentry-feed-summaries'))
        self.assertEquals(response.status_code, 200)
        self.assertTrue(response.content.startswith('<?xml version="1.0" encoding="utf-8"?>'))
        self.assertTrue('<link>http://testserver/</link>' in response.content)
        self.assertTrue('<title>log summaries</title>' in response.content)
        self.assertTrue('<link>http://testserver/group/1</link>' in response.content, response.content)
        self.assertTrue('<title>(1) TypeError: exceptions must be old-style classes or derived from BaseException, not NoneType</title>' in response.content)

class SentryMailTest(TestCase):
    fixtures = ['sentry/tests/fixtures/mail.json']
    urls = 'sentry.tests.urls'
    
    def setUp(self):
        settings.ADMINS = ('%s@localhost' % getpass.getuser(),)
    
    def test_mail_admins(self):
        group = GroupedMessage.objects.get()
        self.assertEquals(len(mail.outbox), 0)
        group.mail_admins(fail_silently=False)
        self.assertEquals(len(mail.outbox), 1)

        out = mail.outbox[0]

        self.assertTrue('Traceback (most recent call last):' in out.body)
        self.assertTrue("COOKIES:{'commenter_name': 'admin'," in out.body)
        self.assertEquals(out.subject, '[Django] Error (EXTERNAL IP): /group/1')

    def test_mail_on_creation(self):
        settings.MAIL = True
        
        self.assertEquals(len(mail.outbox), 0)
        self.assertRaises(Exception, self.client.get, reverse('sentry-raise-exc'))
        self.assertEquals(len(mail.outbox), 1)
        self.assertRaises(Exception, self.client.get, reverse('sentry-raise-exc'))
        self.assertEquals(len(mail.outbox), 1)

        out = mail.outbox[0]

        self.assertTrue('Traceback (most recent call last):' in out.body)
        self.assertTrue("<Request" in out.body)
        self.assertEquals(out.subject, '[Django] Error (EXTERNAL IP): /trigger-500')

    def test_mail_on_duplication(self):
        settings.MAIL = True
        
        self.assertEquals(len(mail.outbox), 0)
        self.assertRaises(Exception, self.client.get, reverse('sentry-raise-exc'))
        self.assertEquals(len(mail.outbox), 1)
        self.assertRaises(Exception, self.client.get, reverse('sentry-raise-exc'))
        self.assertEquals(len(mail.outbox), 1)
        # XXX: why wont this work
        # group = GroupedMessage.objects.update(status=1)
        group = GroupedMessage.objects.all().order_by('-id')[0]
        group.status = 1
        group.save()
        self.assertRaises(Exception, self.client.get, reverse('sentry-raise-exc'))
        self.assertEquals(len(mail.outbox), 2)
        self.assertRaises(Exception, self.client.get, reverse('sentry-raise-exc'))
        self.assertEquals(len(mail.outbox), 2)

        out = mail.outbox[1]

        self.assertTrue('Traceback (most recent call last):' in out.body)
        self.assertTrue("<Request" in out.body)
        self.assertEquals(out.subject, '[Django] Error (EXTERNAL IP): /trigger-500')

class SentryHelpersTest(TestCase):
    def test_get_db_engine(self):
        from django.conf import settings
        from sentry.helpers import get_db_engine
        _databases = getattr(settings, 'DATABASES', {}).copy()
        _engine = settings.DATABASE_ENGINE
        
        settings.DATABASE_ENGINE = ''
        settings.DATABASES['default'] = {'ENGINE': 'blah.sqlite3'}
        
        self.assertEquals(get_db_engine(), 'sqlite3')

        settings.DATABASE_ENGINE = 'mysql'

        self.assertEquals(get_db_engine(), 'sqlite3')

        settings.DATABASES['default'] = {'ENGINE': 'blah.mysql'}

        self.assertEquals(get_db_engine(), 'mysql')
        
        settings.DATABASES = _databases
        settings.DATABASE_ENGINE = _engine

class SentryClientTest(TestCase):
    urls = 'sentry.tests.urls'

    def setUp(self):
        self._client = settings.CLIENT
        
    def tearDown(self):
        settings.CLIENT = self._client
    
    def test_get_client(self):
        from sentry.client.base import SentryClient
        from sentry.client.log import LoggingSentryClient
        self.assertEquals(get_client().__class__, SentryClient)
        self.assertEquals(get_client(), get_client())
    
        settings.CLIENT = 'sentry.client.log.LoggingSentryClient'
        
        self.assertEquals(get_client().__class__, LoggingSentryClient)
        self.assertEquals(get_client(), get_client())
    
        settings.CLIENT = 'sentry.client.base.SentryClient'
    
    def test_logging_client(self):
        settings.CLIENT = 'sentry.client.log.LoggingSentryClient'
        
        client = get_client()
        
        _foo = {'': None}
        
        class handler(logging.Handler):
            def emit(self, record):
                _foo[''] = record

        logger = client.logger
        logger.addHandler(handler())
        
        self.assertRaises(Exception, self.client.get, reverse('sentry-raise-exc'))
        
        self.assertEquals(_foo[''].getMessage(), 'view exception')
        self.assertEquals(_foo[''].levelno, client.default_level)
        self.assertEquals(_foo[''].class_name, 'Exception')<|MERGE_RESOLUTION|>--- conflicted
+++ resolved
@@ -504,10 +504,6 @@
         
         settings.NAME = orig
 
-<<<<<<< HEAD
-
-=======
->>>>>>> 37c4ca5b
 class SentryViewsTest(TestCase):
     urls = 'sentry.tests.urls'
     fixtures = ['sentry/tests/fixtures/views.json']
@@ -820,4 +816,17 @@
         
         self.assertEquals(_foo[''].getMessage(), 'view exception')
         self.assertEquals(_foo[''].levelno, client.default_level)
-        self.assertEquals(_foo[''].class_name, 'Exception')+        self.assertEquals(_foo[''].class_name, 'Exception')
+
+class SentryManageTest(TestCase):
+    fixtures = ['sentry/tests/fixtures/cleanup.json']
+    
+    def test_cleanup_sentry(self):
+        from sentry.management.commands.cleanup_sentry import Command
+        
+        self.assertEquals(Message.objects.count(), 10)
+        
+        command = Command()
+        command.handle(days=1)
+        
+        self.assertEquals(Message.objects.count(), 0)